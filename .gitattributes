<<<<<<< HEAD
# Auto detect text files and perform LF normalization
text=auto

*.jar binary
*.png binary
*.jpg binary
*.jpeg binary
*.ico binary
*.class binary

*.pl text
*.fr text
*.java text
*.y text
Makefile text
*.mk text

# Custom for Visual Studio
*.cs     diff=csharp
*.sln    merge=union
*.csproj merge=union
*.vbproj merge=union
*.fsproj merge=union
*.dbproj merge=union

# Standard to msysgit
*.doc	 diff=astextplain
*.DOC	 diff=astextplain
*.docx diff=astextplain
*.DOCX diff=astextplain
*.dot  diff=astextplain
*.DOT  diff=astextplain
*.pdf  diff=astextplain
*.PDF	 diff=astextplain
*.rtf	 diff=astextplain
*.RTF	 diff=astextplain
=======
# Auto detect text files and perform LF normalization
text=auto

*.jar binary
*.png binary
*.jpg binary
*.jpeg binary
*.ico binary
*.class binary

*.pl text
*.fr text
*.java text
*.y text
Makefile text
*.mk text

# Custom for Visual Studio
*.cs     diff=csharp
*.sln    merge=union
*.csproj merge=union
*.vbproj merge=union
*.fsproj merge=union
*.dbproj merge=union

# Standard to msysgit
*.doc	 diff=astextplain
*.DOC	 diff=astextplain
*.docx diff=astextplain
*.DOCX diff=astextplain
*.dot  diff=astextplain
*.DOT  diff=astextplain
*.pdf  diff=astextplain
*.PDF	 diff=astextplain
*.rtf	 diff=astextplain
*.RTF	 diff=astextplain
>>>>>>> 9ad958e4
<|MERGE_RESOLUTION|>--- conflicted
+++ resolved
@@ -1,4 +1,3 @@
-<<<<<<< HEAD
 # Auto detect text files and perform LF normalization
 text=auto
 
@@ -34,42 +33,4 @@
 *.pdf  diff=astextplain
 *.PDF	 diff=astextplain
 *.rtf	 diff=astextplain
-*.RTF	 diff=astextplain
-=======
-# Auto detect text files and perform LF normalization
-text=auto
-
-*.jar binary
-*.png binary
-*.jpg binary
-*.jpeg binary
-*.ico binary
-*.class binary
-
-*.pl text
-*.fr text
-*.java text
-*.y text
-Makefile text
-*.mk text
-
-# Custom for Visual Studio
-*.cs     diff=csharp
-*.sln    merge=union
-*.csproj merge=union
-*.vbproj merge=union
-*.fsproj merge=union
-*.dbproj merge=union
-
-# Standard to msysgit
-*.doc	 diff=astextplain
-*.DOC	 diff=astextplain
-*.docx diff=astextplain
-*.DOCX diff=astextplain
-*.dot  diff=astextplain
-*.DOT  diff=astextplain
-*.pdf  diff=astextplain
-*.PDF	 diff=astextplain
-*.rtf	 diff=astextplain
-*.RTF	 diff=astextplain
->>>>>>> 9ad958e4
+*.RTF	 diff=astextplain
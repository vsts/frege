--- conflicted
+++ resolved
@@ -1,4 +1,3 @@
-<<<<<<< HEAD
 package frege.data.wrapper.Const where
 
 import frege.Prelude
@@ -11,21 +10,4 @@
 
 instance Applicative Monoid m => Const m where
     return _ = Const mempty
-    Const f <*> Const v = Const (f `mappend` v)
-    
-=======
-package frege.data.wrapper.Const where
-
-import frege.Prelude
-import frege.control.Monoid
-
-data Const a b = Const { get :: a }
-
-instance Functor (Const m) where
-    fmap _ (Const v) = Const v
-
-instance Applicative Monoid m => Const m where
-    return _ = Const mempty
-    Const f <*> Const v = Const (f `mappend` v)
-    
->>>>>>> 58766b41
+    Const f <*> Const v = Const (f `mappend` v)
<<<<<<< HEAD
package frege.data.Tuples where

import Data.Monoid

-- Eq, Ord and Show instances for tuples 4 .. 7

derive Eq (a, b, c, d);
derive Ord (a, b, c, d);
derive Show (a, b, c, d);

derive Eq (a, b, c, d, e);
derive Ord (a, b, c, d, e);
derive Show (a, b, c, d, e);

derive Eq (a, b, c, d, e, f);
derive Ord (a, b, c, d, e, f);
derive Show (a, b, c, d, e, f);

derive Eq (a, b, c, d, e, f, g);
derive Ord (a, b, c, d, e, f, g);
derive Show (a, b, c, d, e, f, g);

-- Semigroup and Monoid instances for tuples 2 .. 7

instance Semigroup (Semigroup a, Semigroup b) => (a, b) where
  (a, b) `mappend` (a', b') = (a <> a', b <> b')
instance Monoid (Monoid a, Monoid b) => (a, b) where
  mempty = (mempty, mempty) 

instance Semigroup (Semigroup a, Semigroup b, Semigroup c) => (a, b, c) where
  (a, b, c) `mappend` (a', b', c') = (a <> a', b <> b', c <> c')
instance Monoid (Monoid a, Monoid b, Monoid c) => (a, b, c) where
  mempty = (mempty, mempty, mempty) 

instance Semigroup (Semigroup a, Semigroup b, Semigroup c, Semigroup d) => (a, b, c, d) where
  (a, b, c, d) `mappend` (a', b', c', d') = (a <> a', b <> b', c <> c', d <> d')
instance Monoid (Monoid a, Monoid b, Monoid c, Monoid d) => (a, b, c, d) where
  mempty = (mempty, mempty, mempty, mempty) 
  
instance Semigroup (Semigroup a, Semigroup b, Semigroup c, Semigroup d, Semigroup e) => (a, b, c, d, e) where
  (a, b, c, d, e) `mappend` (a', b', c', d', e') = (a <> a', b <> b', c <> c', d <> d', e <> e')
instance Monoid (Monoid a, Monoid b, Monoid c, Monoid d, Monoid e) => (a, b, c, d, e) where
  mempty = (mempty, mempty, mempty, mempty, mempty)  
  
instance Semigroup (Semigroup a, Semigroup b, Semigroup c, Semigroup d, Semigroup e, Semigroup f) => (a, b, c, d, e, f) where
  (a, b, c, d, e, f) `mappend` (a', b', c', d', e', f') = (a <> a', b <> b', c <> c', d <> d', e <> e', f <> f')
instance Monoid (Monoid a, Monoid b, Monoid c, Monoid d, Monoid e, Monoid f) => (a, b, c, d, e, f) where
  mempty = (mempty, mempty, mempty, mempty, mempty, mempty)     
  
instance Semigroup (Semigroup a, Semigroup b, Semigroup c, Semigroup d, Semigroup e, Semigroup f, Semigroup g) => (a, b, c, d, e, f, g) where
  (a, b, c, d, e, f, g) `mappend` (a', b', c', d', e', f', g') = (a <> a', b <> b', c <> c', d <> d', e <> e', f <> f', g <> g')
instance Monoid (Monoid a, Monoid b, Monoid c, Monoid d, Monoid e, Monoid f, Monoid g) => (a, b, c, d, e, f, g) where
  mempty = (mempty, mempty, mempty, mempty, mempty, mempty, mempty)  
  
-- Functor instances for tuples 4 .. 7

instance Functor (,,,) a b c where
  fmap fn (a, b, c, x) = (a, b, c, fn x)
instance Functor (,,,,) a b c d where
  fmap fn (a, b, c, d, x) = (a, b, c, d, fn x)  
instance Functor (,,,,,) a b c d e where
  fmap fn (a, b, c, d, e, x) = (a, b, c, d, e, fn x)  
instance Functor (,,,,,,) a b c d e f where
  fmap fn (a, b, c, d, e, f, x) = (a, b, c, d, e, f, fn x)  
  
-- Monad instances for Tuples 2 .. 7  

instance Monad (Monoid a) => (,) a where
  return x = (mempty, x)
  (a, fn) <*> (a', x) = (a <> a', fn x)
  (a, x) >>= fn = let (a', y) = fn x in (a <> a', y)
  
instance Monad (Monoid a, Monoid b) => (,,) a b where
  return x = (mempty, mempty, x)
  (a, b, fn) <*> (a', b', x) = (a <> a', b <> b', fn x)
  (a, b, x) >>= fn = let (a', b', y) = fn x in (a <> a', b <> b', y)
  
instance Monad (Monoid a, Monoid b, Monoid c) => (,,,) a b c where
  return x = (mempty, mempty, mempty, x)
  (a, b, c, fn) <*> (a', b', c', x) = (a <> a', b <> b', c <> c', fn x)
  (a, b, c, x) >>= fn = let (a', b', c', y) = fn x in (a <> a', b <> b', c <> c', y)       

instance Monad (Monoid a, Monoid b, Monoid c, Monoid d) => (,,,,) a b c d where
  return x = (mempty, mempty, mempty, mempty, x)
  (a, b, c, d, fn) <*> (a', b', c', d', x) = (a <> a', b <> b', c <> c', d <> d', fn x)
  (a, b, c, d, x) >>= fn = let (a', b', c', d', y) = fn x in (a <> a', b <> b', c <> c', d <> d', y)       
  
instance Monad (Monoid a, Monoid b, Monoid c, Monoid d, Monoid e) => (,,,,,) a b c d e where
  return x = (mempty, mempty, mempty, mempty, mempty, x)
  (a, b, c, d, e, fn) <*> (a', b', c', d', e', x) = (a <> a', b <> b', c <> c', d <> d', e <> e', fn x)
  (a, b, c, d, e, x) >>= fn = let (a', b', c', d', e', y) = fn x in (a <> a', b <> b', c <> c', d <> d', e <> e', y)       
  
instance Monad (Monoid a, Monoid b, Monoid c, Monoid d, Monoid e, Monoid f) => (,,,,,,) a b c d e f where
  return x = (mempty, mempty, mempty, mempty, mempty, mempty, x)
  (a, b, c, d, e, f, fn) <*> (a', b', c', d', e', f', x) = (a <> a', b <> b', c <> c', d <> d', e <> e', f <> f', fn x)
  (a, b, c, d, e, f, x) >>= fn = let (a', b', c', d', e', f', y) = fn x in (a <> a', b <> b', c <> c', d <> d', e <> e', f <> f', y)       
=======
package frege.data.Tuples where

import frege.control.Monoid

-- Eq, Ord and Show instances for tuples 4 .. 7

derive Eq (a, b, c, d)
derive Ord (a, b, c, d)
derive Show (a, b, c, d)
instance Bounded (Bounded a, Bounded b, Bounded c, Bounded d) => (a,b,c,d) where
    maxBound = (maxBound, maxBound, maxBound, maxBound) 
    minBound = (minBound, minBound, minBound, minBound)

derive Eq (a, b, c, d, e)
derive Ord (a, b, c, d, e)
derive Show (a, b, c, d, e)
instance Bounded (Bounded a, Bounded b, Bounded c, Bounded d, Bounded e) 
                => (a,b,c,d, e) where
    maxBound = (maxBound, maxBound, maxBound, maxBound, maxBound) 
    minBound = (minBound, minBound, minBound, minBound, minBound)

derive Eq (a, b, c, d, e, f)
derive Ord (a, b, c, d, e, f)
derive Show (a, b, c, d, e, f)
instance Bounded (Bounded a, Bounded b, Bounded c, Bounded d, Bounded e, Bounded f) 
                => (a,b,c,d, e, f) where
    maxBound = (maxBound, maxBound, maxBound, maxBound, maxBound, maxBound) 
    minBound = (minBound, minBound, minBound, minBound, minBound, minBound)

derive Eq (a, b, c, d, e, f, g)
derive Ord (a, b, c, d, e, f, g)
derive Show (a, b, c, d, e, f, g)
instance Bounded (Bounded a, Bounded b, Bounded c, 
                    Bounded d, Bounded e, Bounded f, Bounded g) 
                => (a,b,c,d, e, f, g) where
    maxBound = (maxBound, maxBound, maxBound, maxBound, maxBound, maxBound, maxBound) 
    minBound = (minBound, minBound, minBound, minBound, minBound, minBound, minBound)

-- Semigroup and Monoid instances for tuples 2 .. 7

instance Semigroup (Semigroup a, Semigroup b) => (a, b) where
  (a, b) `mappend` (a', b') = (a <> a', b <> b')
instance Monoid (Monoid a, Monoid b) => (a, b) where
  mempty = (mempty, mempty) 

instance Semigroup (Semigroup a, Semigroup b, Semigroup c) => (a, b, c) where
  (a, b, c) `mappend` (a', b', c') = (a <> a', b <> b', c <> c')
instance Monoid (Monoid a, Monoid b, Monoid c) => (a, b, c) where
  mempty = (mempty, mempty, mempty) 

instance Semigroup (Semigroup a, Semigroup b, Semigroup c, Semigroup d) => (a, b, c, d) where
  (a, b, c, d) `mappend` (a', b', c', d') = (a <> a', b <> b', c <> c', d <> d')
instance Monoid (Monoid a, Monoid b, Monoid c, Monoid d) => (a, b, c, d) where
  mempty = (mempty, mempty, mempty, mempty) 
  
instance Semigroup (Semigroup a, Semigroup b, Semigroup c, Semigroup d, Semigroup e) => (a, b, c, d, e) where
  (a, b, c, d, e) `mappend` (a', b', c', d', e') = (a <> a', b <> b', c <> c', d <> d', e <> e')
instance Monoid (Monoid a, Monoid b, Monoid c, Monoid d, Monoid e) => (a, b, c, d, e) where
  mempty = (mempty, mempty, mempty, mempty, mempty)  
  
instance Semigroup (Semigroup a, Semigroup b, Semigroup c, Semigroup d, Semigroup e, Semigroup f) => (a, b, c, d, e, f) where
  (a, b, c, d, e, f) `mappend` (a', b', c', d', e', f') = (a <> a', b <> b', c <> c', d <> d', e <> e', f <> f')
instance Monoid (Monoid a, Monoid b, Monoid c, Monoid d, Monoid e, Monoid f) => (a, b, c, d, e, f) where
  mempty = (mempty, mempty, mempty, mempty, mempty, mempty)     
  
instance Semigroup (Semigroup a, Semigroup b, Semigroup c, Semigroup d, Semigroup e, Semigroup f, Semigroup g) => (a, b, c, d, e, f, g) where
  (a, b, c, d, e, f, g) `mappend` (a', b', c', d', e', f', g') = (a <> a', b <> b', c <> c', d <> d', e <> e', f <> f', g <> g')
instance Monoid (Monoid a, Monoid b, Monoid c, Monoid d, Monoid e, Monoid f, Monoid g) => (a, b, c, d, e, f, g) where
  mempty = (mempty, mempty, mempty, mempty, mempty, mempty, mempty)  
  
-- Functor instances for tuples 4 .. 7

instance Functor (,,,) a b c where
  fmap fn (a, b, c, x) = (a, b, c, fn x)
instance Functor (,,,,) a b c d where
  fmap fn (a, b, c, d, x) = (a, b, c, d, fn x)  
instance Functor (,,,,,) a b c d e where
  fmap fn (a, b, c, d, e, x) = (a, b, c, d, e, fn x)  
instance Functor (,,,,,,) a b c d e f where
  fmap fn (a, b, c, d, e, f, x) = (a, b, c, d, e, f, fn x)  
  
-- Monad instances for Tuples 2 .. 7  

instance Monad (Monoid a) => (,) a where
  return x = (mempty, x)
  (a, fn) <*> (a', x) = (a <> a', fn x)
  (a, x) >>= fn = let (a', y) = fn x in (a <> a', y)
  
instance Monad (Monoid a, Monoid b) => (,,) a b where
  return x = (mempty, mempty, x)
  (a, b, fn) <*> (a', b', x) = (a <> a', b <> b', fn x)
  (a, b, x) >>= fn = let (a', b', y) = fn x in (a <> a', b <> b', y)
  
instance Monad (Monoid a, Monoid b, Monoid c) => (,,,) a b c where
  return x = (mempty, mempty, mempty, x)
  (a, b, c, fn) <*> (a', b', c', x) = (a <> a', b <> b', c <> c', fn x)
  (a, b, c, x) >>= fn = let (a', b', c', y) = fn x in (a <> a', b <> b', c <> c', y)       

instance Monad (Monoid a, Monoid b, Monoid c, Monoid d) => (,,,,) a b c d where
  return x = (mempty, mempty, mempty, mempty, x)
  (a, b, c, d, fn) <*> (a', b', c', d', x) = (a <> a', b <> b', c <> c', d <> d', fn x)
  (a, b, c, d, x) >>= fn = let (a', b', c', d', y) = fn x in (a <> a', b <> b', c <> c', d <> d', y)       
  
instance Monad (Monoid a, Monoid b, Monoid c, Monoid d, Monoid e) => (,,,,,) a b c d e where
  return x = (mempty, mempty, mempty, mempty, mempty, x)
  (a, b, c, d, e, fn) <*> (a', b', c', d', e', x) = (a <> a', b <> b', c <> c', d <> d', e <> e', fn x)
  (a, b, c, d, e, x) >>= fn = let (a', b', c', d', e', y) = fn x in (a <> a', b <> b', c <> c', d <> d', e <> e', y)       
  
instance Monad (Monoid a, Monoid b, Monoid c, Monoid d, Monoid e, Monoid f) => (,,,,,,) a b c d e f where
  return x = (mempty, mempty, mempty, mempty, mempty, mempty, x)
  (a, b, c, d, e, f, fn) <*> (a', b', c', d', e', f', x) = (a <> a', b <> b', c <> c', d <> d', e <> e', f <> f', fn x)
  (a, b, c, d, e, f, x) >>= fn = let (a', b', c', d', e', f', y) = fn x in (a <> a', b <> b', c <> c', d <> d', e <> e', f <> f', y)       
>>>>>>> 58766b41
  <|MERGE_RESOLUTION|>--- conflicted
+++ resolved
@@ -1,4 +1,3 @@
-<<<<<<< HEAD
 package frege.data.Tuples where
 
 import Data.Monoid
@@ -94,119 +93,4 @@
 instance Monad (Monoid a, Monoid b, Monoid c, Monoid d, Monoid e, Monoid f) => (,,,,,,) a b c d e f where
   return x = (mempty, mempty, mempty, mempty, mempty, mempty, x)
   (a, b, c, d, e, f, fn) <*> (a', b', c', d', e', f', x) = (a <> a', b <> b', c <> c', d <> d', e <> e', f <> f', fn x)
-  (a, b, c, d, e, f, x) >>= fn = let (a', b', c', d', e', f', y) = fn x in (a <> a', b <> b', c <> c', d <> d', e <> e', f <> f', y)       
-=======
-package frege.data.Tuples where
-
-import frege.control.Monoid
-
--- Eq, Ord and Show instances for tuples 4 .. 7
-
-derive Eq (a, b, c, d)
-derive Ord (a, b, c, d)
-derive Show (a, b, c, d)
-instance Bounded (Bounded a, Bounded b, Bounded c, Bounded d) => (a,b,c,d) where
-    maxBound = (maxBound, maxBound, maxBound, maxBound) 
-    minBound = (minBound, minBound, minBound, minBound)
-
-derive Eq (a, b, c, d, e)
-derive Ord (a, b, c, d, e)
-derive Show (a, b, c, d, e)
-instance Bounded (Bounded a, Bounded b, Bounded c, Bounded d, Bounded e) 
-                => (a,b,c,d, e) where
-    maxBound = (maxBound, maxBound, maxBound, maxBound, maxBound) 
-    minBound = (minBound, minBound, minBound, minBound, minBound)
-
-derive Eq (a, b, c, d, e, f)
-derive Ord (a, b, c, d, e, f)
-derive Show (a, b, c, d, e, f)
-instance Bounded (Bounded a, Bounded b, Bounded c, Bounded d, Bounded e, Bounded f) 
-                => (a,b,c,d, e, f) where
-    maxBound = (maxBound, maxBound, maxBound, maxBound, maxBound, maxBound) 
-    minBound = (minBound, minBound, minBound, minBound, minBound, minBound)
-
-derive Eq (a, b, c, d, e, f, g)
-derive Ord (a, b, c, d, e, f, g)
-derive Show (a, b, c, d, e, f, g)
-instance Bounded (Bounded a, Bounded b, Bounded c, 
-                    Bounded d, Bounded e, Bounded f, Bounded g) 
-                => (a,b,c,d, e, f, g) where
-    maxBound = (maxBound, maxBound, maxBound, maxBound, maxBound, maxBound, maxBound) 
-    minBound = (minBound, minBound, minBound, minBound, minBound, minBound, minBound)
-
--- Semigroup and Monoid instances for tuples 2 .. 7
-
-instance Semigroup (Semigroup a, Semigroup b) => (a, b) where
-  (a, b) `mappend` (a', b') = (a <> a', b <> b')
-instance Monoid (Monoid a, Monoid b) => (a, b) where
-  mempty = (mempty, mempty) 
-
-instance Semigroup (Semigroup a, Semigroup b, Semigroup c) => (a, b, c) where
-  (a, b, c) `mappend` (a', b', c') = (a <> a', b <> b', c <> c')
-instance Monoid (Monoid a, Monoid b, Monoid c) => (a, b, c) where
-  mempty = (mempty, mempty, mempty) 
-
-instance Semigroup (Semigroup a, Semigroup b, Semigroup c, Semigroup d) => (a, b, c, d) where
-  (a, b, c, d) `mappend` (a', b', c', d') = (a <> a', b <> b', c <> c', d <> d')
-instance Monoid (Monoid a, Monoid b, Monoid c, Monoid d) => (a, b, c, d) where
-  mempty = (mempty, mempty, mempty, mempty) 
-  
-instance Semigroup (Semigroup a, Semigroup b, Semigroup c, Semigroup d, Semigroup e) => (a, b, c, d, e) where
-  (a, b, c, d, e) `mappend` (a', b', c', d', e') = (a <> a', b <> b', c <> c', d <> d', e <> e')
-instance Monoid (Monoid a, Monoid b, Monoid c, Monoid d, Monoid e) => (a, b, c, d, e) where
-  mempty = (mempty, mempty, mempty, mempty, mempty)  
-  
-instance Semigroup (Semigroup a, Semigroup b, Semigroup c, Semigroup d, Semigroup e, Semigroup f) => (a, b, c, d, e, f) where
-  (a, b, c, d, e, f) `mappend` (a', b', c', d', e', f') = (a <> a', b <> b', c <> c', d <> d', e <> e', f <> f')
-instance Monoid (Monoid a, Monoid b, Monoid c, Monoid d, Monoid e, Monoid f) => (a, b, c, d, e, f) where
-  mempty = (mempty, mempty, mempty, mempty, mempty, mempty)     
-  
-instance Semigroup (Semigroup a, Semigroup b, Semigroup c, Semigroup d, Semigroup e, Semigroup f, Semigroup g) => (a, b, c, d, e, f, g) where
-  (a, b, c, d, e, f, g) `mappend` (a', b', c', d', e', f', g') = (a <> a', b <> b', c <> c', d <> d', e <> e', f <> f', g <> g')
-instance Monoid (Monoid a, Monoid b, Monoid c, Monoid d, Monoid e, Monoid f, Monoid g) => (a, b, c, d, e, f, g) where
-  mempty = (mempty, mempty, mempty, mempty, mempty, mempty, mempty)  
-  
--- Functor instances for tuples 4 .. 7
-
-instance Functor (,,,) a b c where
-  fmap fn (a, b, c, x) = (a, b, c, fn x)
-instance Functor (,,,,) a b c d where
-  fmap fn (a, b, c, d, x) = (a, b, c, d, fn x)  
-instance Functor (,,,,,) a b c d e where
-  fmap fn (a, b, c, d, e, x) = (a, b, c, d, e, fn x)  
-instance Functor (,,,,,,) a b c d e f where
-  fmap fn (a, b, c, d, e, f, x) = (a, b, c, d, e, f, fn x)  
-  
--- Monad instances for Tuples 2 .. 7  
-
-instance Monad (Monoid a) => (,) a where
-  return x = (mempty, x)
-  (a, fn) <*> (a', x) = (a <> a', fn x)
-  (a, x) >>= fn = let (a', y) = fn x in (a <> a', y)
-  
-instance Monad (Monoid a, Monoid b) => (,,) a b where
-  return x = (mempty, mempty, x)
-  (a, b, fn) <*> (a', b', x) = (a <> a', b <> b', fn x)
-  (a, b, x) >>= fn = let (a', b', y) = fn x in (a <> a', b <> b', y)
-  
-instance Monad (Monoid a, Monoid b, Monoid c) => (,,,) a b c where
-  return x = (mempty, mempty, mempty, x)
-  (a, b, c, fn) <*> (a', b', c', x) = (a <> a', b <> b', c <> c', fn x)
-  (a, b, c, x) >>= fn = let (a', b', c', y) = fn x in (a <> a', b <> b', c <> c', y)       
-
-instance Monad (Monoid a, Monoid b, Monoid c, Monoid d) => (,,,,) a b c d where
-  return x = (mempty, mempty, mempty, mempty, x)
-  (a, b, c, d, fn) <*> (a', b', c', d', x) = (a <> a', b <> b', c <> c', d <> d', fn x)
-  (a, b, c, d, x) >>= fn = let (a', b', c', d', y) = fn x in (a <> a', b <> b', c <> c', d <> d', y)       
-  
-instance Monad (Monoid a, Monoid b, Monoid c, Monoid d, Monoid e) => (,,,,,) a b c d e where
-  return x = (mempty, mempty, mempty, mempty, mempty, x)
-  (a, b, c, d, e, fn) <*> (a', b', c', d', e', x) = (a <> a', b <> b', c <> c', d <> d', e <> e', fn x)
-  (a, b, c, d, e, x) >>= fn = let (a', b', c', d', e', y) = fn x in (a <> a', b <> b', c <> c', d <> d', e <> e', y)       
-  
-instance Monad (Monoid a, Monoid b, Monoid c, Monoid d, Monoid e, Monoid f) => (,,,,,,) a b c d e f where
-  return x = (mempty, mempty, mempty, mempty, mempty, mempty, x)
-  (a, b, c, d, e, f, fn) <*> (a', b', c', d', e', f', x) = (a <> a', b <> b', c <> c', d <> d', e <> e', f <> f', fn x)
-  (a, b, c, d, e, f, x) >>= fn = let (a', b', c', d', e', f', y) = fn x in (a <> a', b <> b', c <> c', d <> d', e <> e', f <> f', y)       
->>>>>>> 58766b41
-  +  (a, b, c, d, e, f, x) >>= fn = let (a', b', c', d', e', f', y) = fn x in (a <> a', b <> b', c <> c', d <> d', e <> e', f <> f', y)
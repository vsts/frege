--- conflicted
+++ resolved
@@ -1,4 +1,3 @@
-<<<<<<< HEAD
 {--
     Implementation of and functions for the 'Stream' data type
 -}
@@ -447,463 +446,4 @@
 -}
 fromList :: [a] -> Stream a
 fromList (x:xs) = Cons x (fromList xs)
-fromList []     = error "Stream.fromList applied to finite list"
-
-=======
-{--
-    Implementation of and functions for the 'Stream' data type
-    
-    Contributed by Daniel Gronau
--}
-
-{-
-  Last committed by $Author$
-  $Revision$
-  $Date$
-  $Id$
--}
-package frege.data.Stream where
-
-import frege.Prelude hiding (head, tail, map, scanl, scanl1,
-  iterate, take, drop, takeWhile,
-  dropWhile, repeat, cycle, filter, !!, zip, unzip,
-  zipWith, words, unwords, lines, unlines, break, span, splitAt)
-import frege.control.Monoid  
-
-{-- 
-Streams are infinite lists. Most operations on streams are
-completely analogous to the definitions for [].
-
-Beware: If you use any function from the Eq or Ord
-class to compare two equal streams, these functions will diverge.
--}
-
-data Stream a = Cons a (Stream a) 
-
-derive Eq Stream a
-derive Ord Stream a
-
-infixr 13 `Cons` `<:>`  -- same precedence as (:)
-
-instance Functor Stream where
-  fmap f (Cons x xs) = Cons (f x) (fmap f xs)
-
-instance Applicative Stream where
-  return x = repeat x
-  f <*> y = zipWith ($) f y
-
-instance Monad Stream where
-  xs >>= f = join (fmap f xs)
-  join (Cons xs xss) = Stream.head xs <:> join (map Stream.tail xss)
-
-{-- 
-    A Show instance for Streams.
-    Note that 'show' returns an infinite 'String'.
-    Hence you can't use this function on old fashioned computers with finite memory.
--}
-instance Show Show a => Stream a where
-  -- dg: I'm not really sure if this makes sense...
-  -- iw: Not really. Perhaps the expr undefined would deliver the result a bit faster?
-  --     Judging from the perspective of a REPL user, perhaps the best would be
-  --     show xs = joined "<:>" (map showsub (take 10 xs)) ++ "<:> ..."
-  show (Cons x xs) = showsub x ++ " <:> " ++ show xs
-                               
-{-- 
-    The <:> operator is a left strict infix version of the 'Cons' constructor.
-    
-    In this module, it will always be used when the _head_ part of a 'Stream' result
-    is computed with some function passed as argument.
-    
-    This way, the strictness of the passed function is indirectly taken in account.
-    
-    For example, in the result of
-    
-    > zipWith (,) stream1 stream2
-    
-    the data of stream1 and stream2 are not evaluated, because the tuple constructor doesn't do it.
-    
-    Hence 
-    
-    > let us = repeat undefined in length • take 10 • zipWith (,) us $ us 
-
-    will be 10. Whereas
-    
-    > let us = repeat undefined in length • take 10 • zipWith (+) us $ us
-    
-    will be undefined.
--}
-(<:>) :: a -> Stream a -> Stream a
-!x <:> xs = Cons x xs
-
-instance ListLike Stream where
-    length _ = error "Stream.length is infinite"
-    head (Cons x _ ) = x
-    tail (Cons _ xs) = xs
-    _ ++ _ = error "Stream.++ diverges"
-    null _  = false
-    empty = error "Stream.empty is not defined"
-
-instance Semigroup Semigroup a => Stream a where
-   xs `mappend` ys = zipWith Semigroup.mappend xs ys
-   
-instance Monoid Monoid a => Stream a where
-   mempty = repeat Monoid.mempty   
-
-{-- 
-The 'inits' function takes a stream xs and returns all the
-finite prefixes of xs.
-
-Note that this 'inits' is lazier then Data.List.inits:
-
- inits _|_ = [] ::: _|_
-
-while for frege.data.List.inits:
-
- inits _|_ = _|_
--}
-inits :: Stream a -> Stream ([a])
-inits xs = Cons [] (fmap (Stream.head xs :) (inits (Stream.tail xs)))
-
---- The 'tails' function takes a stream xs and returns all the suffixes of xs.
-tails :: Stream a -> Stream (Stream a)
-tails xs = Cons xs (tails (Stream.tail xs))
-
---- Apply a function uniformly over all elements of a sequence.
-map :: (a -> b) -> Stream a -> Stream b
-map f (Cons x xs) = (f x) <:> (map f xs)
-
---- intersperse y xs creates an alternating stream of elements from xs and y
-intersperse :: a -> Stream a -> Stream a
-intersperse y (Cons x xs) = Cons x (Cons y (intersperse y xs))
-
-{--
-Interleave two Streams xs and ys, alternating elements
-from each list.
-
- [x1,x2,...] `interleave` [y1,y2,...] == [x1,y1,x2,y2,...]
--}
-interleave :: Stream a -> Stream a -> Stream a
-interleave (Cons x xs) ys = Cons x (interleave ys xs)
-
-{-- 
-scan yields a stream of successive reduced values from:
-
- scan f z [x1, x2, ...] == [z, z `f` x1, (z `f` x1) `f` x2, ...]
--} 
-scan :: (a -> b -> a) -> a -> Stream b -> Stream a
-scan f z (Cons x xs) =  z <:> scan f (f z x) xs
-
---- scan' is a strict scan.
-scan' :: (a -> b -> a) -> a -> Stream b -> Stream a
-scan' f z xs =  z <:> (scan' f $! (f z (Stream.head xs))) (Stream.tail xs)
-
-{--
-scan1 is a variant of scan that has no starting value argument:
-
- scan1 f [x1, x2, ...] == [x1, x1 `f` x2, ...]
--}
-scan1 :: (a -> a -> a) -> Stream a -> Stream a
-scan1 f (Cons x xs) = scan f x xs
-
---- scan1' is a strict scan that has no starting value.
-scan1' :: (a -> a -> a) -> Stream a -> Stream a
-scan1' f (Cons x xs) = scan' f x xs
-
---- transpose computes the transposition of a stream of streams.
-transpose :: Stream (Stream a) -> Stream (Stream a)
-transpose (Cons (Cons x xs) yss) =
-    (x <:> map Stream.head yss) <:> transpose (xs <:> map Stream.tail yss)
-
-{--
-iterate f x function produces the infinite sequence
-of repeated applications of f to x.
-
- iterate f x = [x, f x, f (f x), ..]
- -}
-iterate :: (a -> a) -> a -> Stream a
-iterate f x = x <:> (iterate f (f x))
-
---- repeat x returns a constant stream, where all elements are equal to x.
-repeat :: a -> Stream a
-repeat x = Cons x (repeat x)
-
-{-- 
-cycle xs returns the infinite repetition of xs:
-
- cycle [1,2,3] = Cons 1 (Cons 2 (Cons 3 (Cons 1 (Cons 2 ...
--} 
-cycle :: [a] -> Stream a
-cycle xs = foldr Cons (cycle xs) xs
-
-{--
-The unfold function is similar to the unfold for lists. Note
-there is no base case: all streams must be infinite.
--}
-unfold :: (c -> (a,c)) -> c -> Stream a
-unfold f c =
-  let (x,d) = f c
-  in x <:> (unfold f d)
-
-{-- 
-take n xs returns the first n elements of xs.
-
-Beware: passing a negative integer as the first argument will
-cause an error.
--}
-take :: Int -> Stream a  -> [a]
-take n (Cons x xs)
-  | n == 0    = []
-  | n > 0     =  x : (take (n - 1) xs)
-  | otherwise = error "Stream.take: negative argument."
-
-{-- 
-drop n xs drops the first n elements off the front of
-the sequence @xs@.
-
-Beware: passing a negative integer as the first argument will
-cause an error.
--}
-drop :: Int -> Stream a -> Stream a
-drop n xs
-  | n == 0    = xs
-  | n > 0     = drop (n - 1) (Stream.tail xs)
-  | otherwise = error "Stream.drop: negative argument."
-
-{-- 
-The splitAt function takes an integer n and a stream xs
-and returns a pair consisting of the prefix of xs of length
-n and the remaining stream immediately following this prefix.
-
-Beware: passing a negative integer as the first argument will
-cause an error.
--}
-splitAt :: Int -> Stream a -> ([a], Stream a)
-splitAt n xs
-  | n == 0    = ([],xs)
-  | n > 0     = let (prefix,rest) = splitAt (n-1) (Stream.tail xs)
-                in (Stream.head xs : prefix, rest)
-  | otherwise = error "Stream.splitAt negative argument."
-
-{--
-takeWhile p xs returns the longest prefix of the stream
-xs for which the predicate p holds.
--}
-takeWhile :: (a -> Bool) -> Stream a -> [a]
-takeWhile p (Cons x xs)
-  | p x       = x : takeWhile p xs
-  | otherwise = []
-
-{-- 
-dropWhile p xs returns the suffix remaining after
-takeWhile p xs.
-
-Beware: this function may diverge if every element of xs
-satisfies p, e.g.  dropWhile even (repeat 0) will loop.
--}
-dropWhile :: (a -> Bool) -> Stream a -> Stream a
-dropWhile p (rest@Cons x xs)
-  | p x       = dropWhile p xs
-  | otherwise = rest
-
-{-- 
-span p xs returns the longest prefix of xs that satisfies
-p, together with the remainder of the stream.
--}
-span :: (a -> Bool) -> Stream a -> ([a], Stream a)
-span p (rest@Cons x xs)
-  | p x       = let (trues, falses) = span p xs
-                in (x : trues, falses)
-  | otherwise = ([], rest)
-
---- The break p function is equivalent to span (not <~ p).
-break :: (a -> Bool) -> Stream a -> ([a], Stream a)
-break p = span (not • p)
-
-{-- 
-filter p xs removes any elements from xs that do not satisfy p.
-
-Beware: this function may diverge if there is no element of
-xs that satisfies p, e.g.  filter odd (repeat 0) will loop.
--}
-filter :: (a -> Bool) -> Stream a -> Stream a
-filter p (Cons x xs)
-  | p x       = Cons x (filter p xs)
-  | otherwise = filter p xs
-
-{--
-The 'partition' function takes a predicate p and a stream
-xs@, and returns a pair of streams. The first stream corresponds
-to the elements of @xs@ for which p holds; the second stream
-corresponds to the elements of xs for which p does not hold.
-
-Beware: One of the elements of the tuple may be undefined. For
-example, fst (partition even (repeat 0)) == repeat 0; on the
-other hand snd (partition even (repeat 0)) is undefined.
--}
-partition :: (a -> Bool) -> Stream a -> (Stream a, Stream a)
-partition p (Cons x xs) =
-  let (trues,falses) = partition p xs
-  in if p x then (Cons x trues, falses)
-            else (trues, Cons x falses)
-
-{--
-The group function takes a stream and returns a stream of
-lists such that flattening the resulting stream is equal to the
-argument.  Moreover, each sublist in the resulting stream
-contains only equal elements.  For example,
-
- group $ cycle "Mississippi" = "M" ::: "i" ::: "ss" ::: "i" ::: "ss" ::: "i" ::: "pp" ::: "i" ::: "M" ::: "i" ::: ...
--}
-group :: Eq a => Stream a -> Stream [a]
-group (Cons x ys) = let (xs, zs) = span (x ==) ys
-                     in (x : xs) <:> group zs
-
-{--
-The isPrefix function returns true if the first argument is
-a prefix of the second.
--}
-isPrefixOf :: Eq a => [a] -> Stream a -> Bool
-isPrefixOf [] _ = true
-isPrefixOf (y:ys) (Cons x xs)
-  | y == x    = isPrefixOf ys xs
-  | otherwise = false
-
-{-- 
-xs !! n returns the element of the stream xs at index n.
-Note that the head of the stream has index 0.
-
-Beware: passing a negative integer as the first argument will cause
-an error.
--}
-(!!) :: Stream a -> Int -> a
-(!!) (Cons x xs) n
-  | n == 0    = x
-  | n > 0     = xs !! (n - 1)
-  | otherwise = error "Stream.!! negative argument"
-
-{-- 
-The elemIndex function returns the index of the first element
-in the given stream which is equal (by '==') to the query element,
-
-Beware: elemIndex x xs will diverge if none of the elements
-of xs equal x.
--}
-elemIndex :: Eq a => a -> Stream a -> Int
-elemIndex x = findIndex (x==)
-
-{--
-The elemIndices function extends elemIndex, by returning the
-indices of all elements equal to the query element, in ascending order.
-
-Beware: elemIndices x xs will diverge if any suffix of
-xs does not contain x.
--}
-elemIndices :: Eq a => a -> Stream a -> Stream Int
-elemIndices x = findIndices (x==)
-
-
-{--
-The findIndex function takes a predicate and a stream and returns
-the index of the first element in the stream that satisfies the predicate,
-
-Beware: findIndex p xs will diverge if none of the elements of
-xs satisfy p.
--}
-findIndex :: (a -> Bool) -> Stream a -> Int
-findIndex p = indexFrom 0
-    where
-    indexFrom !ix (Cons x xs) 
-      | p x       = ix
-      | otherwise = indexFrom (ix + 1) xs
-
-{--
-The findIndices function extends findIndex, by returning the
-indices of all elements satisfying the predicate, in ascending
-order.
-
-Beware: findIndices p xs will diverge if all the elements
-of any suffix of xs fails to satisfy p.
--}
-findIndices :: (a -> Bool) -> Stream a -> Stream Int
-findIndices p = indicesFrom 0
-    where
-    indicesFrom !ix (Cons x xs) = 
-      let ixs = indicesFrom (ix+1) xs
-      in if p x then Cons ix ixs else ixs
-
-{-- 
-The zip function takes two streams and returns a list of
-corresponding pairs.
--}
-zip :: Stream a -> Stream b -> Stream (a,b)
-zip (Cons x xs) (Cons y ys) = Cons (x,y) (zip xs ys)
-
-{--
-The zipWith function generalizes zip. Rather than tupling
-the functions, the elements are combined using the function
- passed as the first argument to zipWith.
- -}
-zipWith :: (a -> b -> c) -> Stream a -> Stream b -> Stream c
-zipWith f (Cons x xs) (Cons y ys) = (f x y) <:> (zipWith f xs ys)
-
---- The unzip function is the inverse of the zip function.
-unzip :: Stream (a,b) -> (Stream a, Stream b)
-unzip (Cons (x,y) xys) = 
-   let xs_ys = unzip xys
-   in (Cons x (fst xs_ys), Cons y (snd xs_ys)) 
- 
-{-- 
-The words function breaks a stream of characters into a
-stream of words, which were delimited by white space.
-
-Beware: if the stream of characters xs does not contain white
-space, accessing the tail of words xs will loop.
--}
-words :: Stream Char -> Stream String
-words xs = let (w, ys) = break Char.isWhitespace xs
-           in Cons (packed w) (words ys)
-
--- private isSpace ' ' = true
--- private isSpace '\t' = true
--- private isSpace _ = false
-
-{-- 
-The unwords function is an inverse operation to words. It
-joins words with separating spaces.
--}
-unwords :: Stream String -> Stream Char
-unwords (Cons x xs) = foldr Cons (Cons ' ' (unwords xs)) (unpacked x)
-
-{--
-The lines function breaks a stream of characters into a list
-of strings at newline characters. The resulting strings do not
-contain newlines.
-
-Beware: if the stream of characters xs does not contain
-newline characters, accessing the tail of lines xs will loop.
--}
-lines :: Stream Char -> Stream String
-lines xs = let (l, ys) = break ('\n' ==) xs
-           in Cons (packed l) (lines (Stream.tail ys))
-
-{-- 
-The unlines function is an inverse operation to lines. It
-joins lines, after appending a terminating newline to each.
--}
-unlines :: Stream String -> Stream Char
-unlines (Cons x xs) = foldr Cons (Cons '\n' (unlines xs)) (unpacked x)
-
---- toList converts a stream into an infinite list.
-instance ListSource Stream where
-  toList (Cons x xs) = x : toList xs
-
-{-- 
-The 'fromList' converts an infinite list to a
-stream.
-
-Beware: Passing a finite list, will cause an error.
--}
-fromList :: [a] -> Stream a
-fromList (x:xs) = Cons x (fromList xs)
-fromList []     = error "Stream.fromList applied to finite list"
->>>>>>> 58766b41
+fromList []     = error "Stream.fromList applied to finite list"
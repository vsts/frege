-- enable UTF-8: «««««••••••••••••»»»»»»

{--
 * This module provides definitions for many java classes, interfaces and methods
 * from the java.io package.
 -}

package frege.IO where

<<<<<<< HEAD
{-
 * $Author$
 * $Revision$
 * $Id$
 * $Date$
 -}
=======
>>>>>>> 9ad958e4

infixl 5 `<<`

class Closeable t where
    -- void close() throws IOException
    native close :: t s ->  ST s (Exception ())


type File = FileS RealWorld
data FileS s = native java.io.File where
    native new                :: String -> Mutable FileS s
    native newFS     new      :: FileS s -> String -> Mutable FileS s

    pure native toURI         :: Frozen FileS -> URI
    pure native getPathF  getPath    :: Frozen FileS -> String
    pure native isAbsolute    :: Frozen FileS -> Bool
    pure native separator        java.io.File.separator
                              :: String
    pure native pathSeparator    java.io.File.pathSeparator
                              :: String

    native getPath       :: File -> IO String
    native getName       :: File -> IO String
    native canRead       :: File -> IO Bool
    native canWrite      :: File -> IO Bool
    native isDirectory   :: File -> IO Bool
    native isFile        :: File -> IO Bool
    native exists        :: File -> IO Bool
    native mkdirs        :: File -> IO Bool
    native delete        :: File -> IO Bool
    native renameTo      :: File -> File -> IO Bool
    native lastModified  :: File -> IO Long
    native getParentFile :: File -> IO (Maybe File)

    toURL (f::Frozen FileS) = case f.toURI.toURL of
            Right url -> url
            Left exc  -> throw exc
    native list          :: File -> IO (Maybe StringArr)

instance Serializable FileS

instance Show (FileS Immutable) where show = File.getPathF

data URI = pure native java.net.URI where
    pure native new                        :: String -> Exception URI
    pure native create java.net.URI.create :: String -> URI
    pure native toURL                      :: URI -> Exception (Frozen URLS)
    pure native toString                   :: URI -> String
    pure native toASCIIString              :: URI -> String
    pure native relativize                 :: URI -> URI -> URI

type URL = URLS RealWorld
data URLS s = native java.net.URL where
    native openStream        :: URL -> IO (Exception InputStream)
    pure native toString     :: Frozen URLS -> String


type URLArr = Frozen URLArray
instance Cloneable URLArray where
    native our frege.RT.our :: URLArray s -> ST s (Frozen URLArray)

data URLArray s = native "java.net.URL[]" where
    native new    "java.net.URL[]" :: Int -> Mutable URLArray s
    native getAt  "frege.rt.Box.<java.net.URL>arrayGet"
                                                :: URLArray s -> Int -> ST s (Maybe (URLS s))
    native setAt  "frege.rt.Box.<java.net.URL>arraySet"
                                                :: URLArray s -> Int -> Frozen URLS -> ST s ()
    pure native frozenGetAt "frege.rt.Box.<java.net.URL>arrayGet"
                                                :: URLArr -> Int -> Maybe (Frozen URLS)
    --- use this only if it is absolutely sure that there are no nulls in the array
    pure native elemAt "frege.rt.Box.<java.net.URL>arrayGet"
                                                :: URLArr -> Int -> Frozen URLS
    pure native length "frege.rt.Box.<java.net.URL>arrayLen"
                                                :: URLArr -> Int
    toList (a::URLArr) = elems a 0
        where
            elems (a::URLArr) i
                | i < a.length = case frozenGetAt a i of
                    Just s  -> s:elems a (i+1)
                    Nothing -> elems a (i+1)
                | otherwise = []
    fromListST :: [Frozen URLS] -> ST u URLArr
    fromListST urls = (URLArr.new urls.length >>= loop 0 urls) >>= our where
        loop j (x:xs) arr = do URLArr.setAt arr j x; loop (j+1) xs arr
        loop j []     arr = return arr
    fromList urls = ST.run (fromListST urls)



{-
data CharBuffer = native java.nio.CharBuffer;
-}
-- output
class Appendable a where
    native append            :: a s -> String -> ST s (a s)
    native appendChar append :: a s -> Char   -> ST s (a s)


-- (<<)    :: forall a d Appendable a, Show d . IO (a RealWorld) -> d -> IO (a RealWorld)
ioa << b = do
            a <- ioa
            append a (display b)

type PrintStream = PrintStreamS RealWorld
data PrintStreamS s = native java.io.PrintStream where
    native println :: PrintStream -> IO ()


type OutputStreamWriter = OutputStreamWriterS RealWorld
data OutputStreamWriterS s = native java.io.OutputStreamWriter where
    native new      :: PrintStream -> String -> IO (Exception OutputStreamWriter)
    native close    :: OutputStreamWriter -> IO (Exception ())
    native toWriter "(java.io.Writer)" :: OutputStreamWriterS x -> ST x (WriterS x)


type Writer = WriterS RealWorld
data WriterS s = native java.io.Writer

type PrintWriter = PrintWriterS RealWorld
data PrintWriterS s = native java.io.PrintWriter where
    native print    :: PrintWriter -> String -> IO ()
    native println  :: PrintWriter -> String -> IO ()
    native printLn  println :: PrintWriter -> IO ()
    native open new :: String -> IO (Exception PrintWriter)
    native new      :: File -> IO (Exception PrintWriter)
    native encoded new :: File -> String -> IO (Exception PrintWriter)
    native fromWriter   new    :: Writer -> IO PrintWriter
    native fromWriterAf new    :: Writer -> Bool -> IO PrintWriter
    -- native close    :: PrintWriter -> IO (Exception ())
    native toWriter "(java.io.Writer)" :: PrintWriterS x -> ST x (WriterS x)

instance Closeable PrintWriterS

--- a 'StringWriter' suitable for the 'IO' 'Monad'.
type StringWriter = StringWriterS RealWorld

{-- 
    Frege type for a @java.io.StringWriter@
    
    Not intended for direct use but rather as something
    a 'PrintWriter' can be made of. (Though, because
    of the 'Appendable' instance, one could 
    still 'append' directly.)
    
    To be used like:
    
    > action :: PrintWriter -> IO ()
    > action =  ...
    > actionOnStringWriter :: IO String  
    > actionOnStringWriter = do
    >       sw <- StringWriter.new
    >       pr <- sw.printer
    >       action pr
    >       pr.close
    >       sw.toString  
    -}    
data StringWriterS s = native java.io.StringWriter where
    --- create a fresh 'StringWriter'
    native new      :: () -> ST s (StringWriterS s)
    --- get the content of a 'StringWriter' as 'String'    
    native toString :: StringWriterS s -> ST s String
    --- make a 'PrintWriter' that prints to this 'StringWriter'
    native printer new :: StringWriterS s -> ST s PrintWriter

--- note that the java doc states: _Closing a StringWriter has no effect._ 
instance Closeable StringWriterS
instance Appendable StringWriterS


data StringBuilder s = native java.lang.StringBuilder where
    native new      :: String -> Mutable StringBuilder s
    native toString :: StringBuilder s -> ST s String


instance Appendable PrintStreamS
instance Appendable PrintWriterS


instance Appendable StringBuilder


{-
// instance Show StringBuilder where {
//     show = StringBuilder.toString;
// };
-}

native stdout  java.lang.System.out  :: IO PrintStream
native stderr  java.lang.System.err  :: IO PrintStream

-- Input

native stdin  "java.lang.System.in"  :: IO InputStream

{-
class Readable a where {
    readcb :: a -> CharBuffer -> IO (Exception Int);
};
-}

class Reader Closeable a => a where
    native read :: a RealWorld -> ST RealWorld (Exception Int)


class LineReader Reader a => a where
    native readLine :: a RealWorld -> ST RealWorld (Exception (Maybe String))
    getlines :: a RealWorld -> IO [String]

type InputStream    = InputStreamS RealWorld
data InputStreamS s = native java.io.InputStream

type FileInputStream = FileInputStreamS RealWorld
data FileInputStreamS s = native java.io.FileInputStream where
    native new      :: File -> IO (Exception FileInputStream)
    native open new :: String -> IO (Exception FileInputStream)
    --- downcast from 'FileInputStream' to 'InputStream'
    pure native inputStream "(java.io.InputStream)" :: FileInputStream -> InputStream


type InputStreamReader = InputStreamReaderS RealWorld
data InputStreamReaderS s = native java.io.InputStreamReader where
    -- native close :: InputStreamReader -> IO (Exception ())
    native read  :: InputStreamReader -> IO (Exception Int)
    native new   :: InputStream -> IO (InputStreamReader)
    native encoded new :: InputStream -> String -> IO (Exception InputStreamReader)


type FileReader = FileReaderS RealWorld
data FileReaderS s = native java.io.FileReader where
    --native close :: FileReader -> IO (Exception ())
    native read  :: FileReader -> IO (Exception Int)
    native new   :: File -> IO (Exception FileReader)
    native open new :: String -> IO (Exception FileReader)


{-
data StringReader = native java.io.StringReader where
    native close :: StringReader -> IO (Exception ())
    native read  :: StringReader -> IO (Exception Int)
    protected native new   :: String -> StringReader
-}


instance Reader     InputStreamReaderS
instance Reader     FileReaderS
--instance Reader     StringReader;

type BufferedReader = BufferedReaderS RealWorld
data BufferedReaderS s = native java.io.BufferedReader where
    -- native close :: BufferedReader -> IO (Exception ())
    -- native read :: BufferedReader -> IO (Exception Int)
    native readLine :: BufferedReader -> IO (Exception (Maybe String))
    native new :: FileReader -> IO BufferedReader
    native fromISR new :: InputStreamReader -> IO BufferedReader
    open s = do
                fr <- FileReader.open s
                case fr of
                    Left msg -> Prelude.IO.return (Left msg)
                    Right f  -> do
                                    br <- new f
                                    Prelude.IO.return (Right br)
    -- native fromSR new :: StringReader -> IO BufferedReader
    -- from s = fromSR (StringReader.new s);
    -- getlines :: BufferedReader -> IO [String];
    getlines (br::BufferedReader) = loop [] (repeat br.readLine) where
        loop acc (a:as) = do
            xms <- a
            case xms of
                Right (Just s) ->  loop (s:acc) as
                _              ->  Prelude.IO.return (reverse acc)
        loop acc [] = error "cannot happen because (repeat br.readLine) is infinite"


instance LineReader BufferedReaderS

-- Class Loading & Resources
private pure native md "frege.MD.FregePackage.class" :: Class
type ClassLoader = ClassLoaderS RealWorld
data ClassLoaderS σ = native java.lang.ClassLoader where
        native getClassLoader :: Class -> IO ClassLoader
        current = getClassLoader md

type URLClassLoader = URLClassLoaderS RealWorld
data URLClassLoaderS σ = native java.net.URLClassLoader where
        native new             :: URLArr -> ClassLoader -> IO (Exception URLClassLoader)
        native loadClass       :: URLClassLoader -> String -> IO (Exception Class)
        native getResource     :: URLClassLoader -> String -> IO (Maybe URL)
        native findResource    :: URLClassLoader -> String -> IO (Maybe URL)
        pure native classLoader "(java.lang.ClassLoader)" :: URLClassLoaderS α -> ClassLoaderS α

native getSystemResource  java.lang.ClassLoader.getSystemResource :: String -> IO (Maybe URL)


-- System

pure native getenv       System.getenv            :: String -> Maybe String
pure native getProperty  System.getProperty       :: String -> Maybe String
native exit                   System.exit         :: Int -> IO ()
native currentTimeMillis      System.currentTimeMillis :: () -> IO Long
<|MERGE_RESOLUTION|>--- conflicted
+++ resolved
@@ -7,15 +7,6 @@
 
 package frege.IO where
 
-<<<<<<< HEAD
-{-
- * $Author$
- * $Revision$
- * $Id$
- * $Date$
- -}
-=======
->>>>>>> 9ad958e4
 
 infixl 5 `<<`
 

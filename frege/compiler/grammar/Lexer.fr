--- conflicted
+++ resolved
@@ -151,36 +151,16 @@
     - it must consist of either all word characters (apostrophes are allowed but not as the first character)
       or all non word characters (except apostrophes which are not allowed)
  -}
-<<<<<<< HEAD
+
 validop "_" = false
 validop ´[\(\[\{\}\]\)]´ = false
-validop ´["`'\´]´ = false
-validop s | member s specialT = false
-validop ´^\w+$´ = true
-validop ´^\W+$´ = true
-validop _ = false
-=======
-validop "=" = false;
-validop "|" = false;
-validop "?" = false;
-validop "!" = false;
-validop "-" = false;
-validop "," = false;
-validop ";" = false;
-validop "." = false;
-validop "\\" = false;
-validop "_" = false;
-validop "::" = false;
-validop "<-" = false;
-validop "->" = false;
-validop "=>" = false;
-validop ´[\(\[\{\}\]\)]´ = false;
-validop ´["`\´]´ = false;
--- validop ´\d´ = false;
-validop ´^\w[\w']*$´ = true;
-validop ´^[\W&&[^']]+$´ = true;
-validop x = false;
->>>>>>> 37658fb8
+validop ´["`\´]´ = false
+validop s   
+    | member s specialT = false
+    | s ~ ´^\w+$´       = true
+    | s ~ ´^\W+$´       = s !~ ´'´
+    | otherwise         = false
+
 
 {--
     tells if character is forbidden in operator

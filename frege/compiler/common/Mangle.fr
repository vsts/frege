--- This is an undocumented module
module frege.compiler.common.Mangle where

import Data.TreeMap as TM
import Data.Tuples()
import Compiler.common.Binders( jtvArray )

-- Generates an ident which is guaranteed not to clash with any user defined ident.
noClashIdent :: String -> String
noClashIdent i = "$" ++ i

{--
 * Java keywords (along with substitutions) as specified in the
 * [Java Language Specification, Version 8.0](https://docs.oracle.com/javase/specs/jls/se8/html/jls-3.html#jls-3.9)
 * and, in addition, "true", "false", and "null"
 *
 * It is, for instance, possible to name a frege item _int_, though
 * in the generated java code, this will appear as \$_int_.
 *
 -}
<<<<<<< HEAD
!javakeywords = TM.fromList  [(kw, "_"++kw) | kw <- [
=======
javakeywords = TM.fromList  [(kw, noClashIdent kw) | kw <- [
>>>>>>> 7c45277d
    "abstract",     "continue",     "for",          "new",          "switch",
    "assert",       "default",      "if",           "package",      "synchronized",
    "boolean",      "do",           "goto",         "private",      "this",
    "break",        "double",       "implements",   "protected",    "throw",
    "byte",         "else",         "import",       "public",       "throws",
    "case",         "enum",         "instanceof",   "return",       "transient",
    "catch",        "extends",      "int",          "short",        "try",
    "char",         "final",        "interface",    "static",       "void",
    "class",        "finally",      "long",         "strictfp",     "volatile",
    "const",        "float",        "native",       "super",        "while",
    -- also the literals, as variables cannot be named like so
    "true",         "false",        "null",
    -- likewise assert and main, in order to avoid confusion
    "assert",       "main"
    ]]



repljavakws s = case TreeMap.lookupS javakeywords s of
    Just k  -> k
    Nothing -> s



--- replacement for certain graphic characters ∀
<<<<<<< HEAD
!graphReplacements = TM.fromList . map (fmap unpacked) $ [
    ('°', "_deg"),  ('^', "_caret"),    ('!', "_excl"), ('²', "_two"),  ('³', "_three"),
    ('§', "_par"),  ('%', "_pct"),      ('&', "_amp"),  ('/', "_div"),  ('=', "_eq"),
    ('?', "_qm"),   ('\\', "_back"),     ('*', "_star"), ('+', "_plus"), ('~', "_tilde"),
    ('\'', "_tick"),('#', "_num"),      ('-', "_minus"),('.', "_dot"),  (':', "_colon"),   -- '#
    (',', "c"),(';', "_semi"),     ('@', "_at"),   ('|', "_bar"),  ('<', "_lt"),
    ('>', "_gt"),   ('•', "_bullet"),   ('«', "_lang"), ('»', "_rang"), ('¦', "_bar2"),
    ('¿', "_iqm"),  ('€', "_euro"),     ('£', "_pound"),('¥', "_yen"),  ('¢', "_cent"),
    ('¬', "_not"),  ('±', "_plusminus"),('¡', "_iexcl"),('¤', "_money"),('©', "_copy"),
    ('®', "_trade"),('¹', "_one"),      ('$', "_dollar"),
    ('[', "_lbrack"), (']', "_rbrack"), ('(', "l_"), (')', "_r")]
=======
graphReplacements = TM.fromList . map (fmap (unpacked . noClashIdent)) $ [
    ('°', "deg"),    ('^', "caret"),    ('!', "excl"),  ('²', "two"),   ('³', "three"),
    ('§', "par"),    ('%', "pct"),      ('&', "amp"),   ('/', "div"),   ('=', "eq"),
    ('?', "qm"),     ('\\', "back"),    ('*', "star"),  ('+', "plus"),  ('~', "tilde"),
    ('\'', "tick"),  ('#', "num"),      ('-', "minus"), ('.', "dot"),   (':', "colon"),   -- '#
    (',', "c"),      (';', "semi"),     ('@', "at"),    ('|', "bar"),   ('<', "lt"),
    ('>', "gt"),     ('•', "bullet"),   ('«', "lang"),  ('»', "rang"),  ('¦', "bar2"),
    ('¿', "iqm"),    ('€', "euro"),     ('£', "pound"), ('¥', "yen"),   ('¢', "cent"),
    ('¬', "not"),    ('±', "plusminus"),('¡', "iexcl"), ('¤', "money"), ('©', "copy"),
    ('®', "trade"),  ('¹', "one"),      ('$', "dollar"),
    ('[', "lbrack"), (']', "rbrack"),   ('(', "l"),     (')', "r")]

>>>>>>> 7c45277d


--- look in 'graphReplacements' for character translation, if not there, use ordinal number
replaceGraphic c = case graphReplacements.lookup c of
    Just s ->  s
    Nothing -> (unpacked . noClashIdent . show . ord) c


{--
    encode certain special characters so that the result is a
    valid java identifier
 -}
mangled :: String -> String
mangled s | s.startsWith "(," = "Tuple" ++ show (length s - 2 + 1)
mangled "()" = "Unit"
mangled "[]" = "List"
mangled ":"  = "Cons"
mangled "->" = "Function"
mangled s = (repljavakws . packed . loop . unpacked) s
    where
        loop (a:xs)
            | a.isLetterOrDigit
              || a == '$' || a == '_' = a : loop xs
            | (b:ys) <- xs,
              Char.isSurrogatePair a b,
              cp <- Char.toCodePoint a b,
              Char.isLetter cp || Char.isDigit cp = a:b:loop ys
            | otherwise = (replaceGraphic a) ++ loop xs
        loop [] = []

{--
    Replace lower case latin single letter type variables with 
    matheatical capitals.
    
    This will make Java type annotations look more familiar, like:
    
    > class Functor f where fmap :: (a -> b) -> f a -> f b
    
    would read in Java
    
    > interface Functor<𝓕 extends Kind.U<𝓕,?> {
    >    public<𝓐, 𝓑> Kind.U<𝓕, 𝓑> fmap(Func.U<𝓐, 𝓑> f, Kind.U<𝓕, 𝓐> v)
    > }  
-}
mangleJtv name
    | name ~ '^[a-z]$' = elemAt jtvArray (ord (name.charAt 0) - ord 'a')
    | name ~ '[a-z]'   = "𝓣" ++ name    -- prepend 𝓣 before latin name
    | otherwise        = name           -- not latin, leave as is


private !alphabet = [
    (1_000_000_000, 'T', 100_000_000, 'R'),
    (  500_000_000, 'S', 100_000_000, 'R'),
    (100_000_000, 'R', 10_000_000, 'O'),
    ( 50_000_000, 'P', 10_000_000, 'O'),
    (10_000_000, 'O', 1_000_000, 'K'),
    ( 5_000_000, 'N', 1_000_000, 'K'),
    (1000000, 'K', 100000, 'H'),
    ( 500000, 'J', 100000, 'H'),
    (100000, 'H', 10000, 'F'),
    ( 50000, 'G', 10000, 'F'),
    (10000, 'F', 1000, 'M'),
    ( 5000, 'E', 1000, 'M'), 
    (1000, 'M', 100, 'C'),
    ( 500, 'D', 100, 'C'),
    ( 100, 'C',  10, 'X'),
    (  50, 'L',  10, 'X'),
    (  10, 'X',   1, 'I'),
    (   5, 'V',   1, 'I'),
    (   1, 'I',   0, 'Z')
    ]

!romNums = arrayCache (\n arr -> packed (romanNumber n)) 100
romanUpper x
    | x >= 0, x < 100 = romNums `elemAt` x
    | otherwise       = packed (romanNumber x)

romanLower x = (romanUpper x).toLowerCase

romanNumber n 
    | n == minBound = '-' : 'T' : rom alphabet (abs (n + 1_000_000_000))
    | n < 0     = '-' : rom alphabet (abs n)
    | n == 0    = ['Z']
    | n == 1    = ['U' ]
    | n == 2    = ['B' ]
    | n == 3    = ['T' ]
    | n == 4    = ['Q' ]
    | otherwise = rom alphabet n
    where
        rom :: [(Int, Char, Int, Char)] -> Int -> [Char]
        rom (alpha@(u, uc, d, dc):xs) n
            | n >= u = uc : rom alpha (n-u)
            | n >= (u-d) = dc : uc : rom xs (n-u+d)
            | otherwise  = rom xs n
        rom [] 0 = []
        rom xx y = error ("rom " ++ show xx ++ " " ++ show y) <|MERGE_RESOLUTION|>--- conflicted
+++ resolved
@@ -5,7 +5,7 @@
 import Data.Tuples()
 import Compiler.common.Binders( jtvArray )
 
--- Generates an ident which is guaranteed not to clash with any user defined ident.
+--- Generates an ident which is guaranteed not to clash with any user defined ident.
 noClashIdent :: String -> String
 noClashIdent i = "$" ++ i
 
@@ -15,14 +15,11 @@
  * and, in addition, "true", "false", and "null"
  *
  * It is, for instance, possible to name a frege item _int_, though
- * in the generated java code, this will appear as \$_int_.
+ * in the generated java code, this will appear as @$int@.
  *
  -}
-<<<<<<< HEAD
-!javakeywords = TM.fromList  [(kw, "_"++kw) | kw <- [
-=======
-javakeywords = TM.fromList  [(kw, noClashIdent kw) | kw <- [
->>>>>>> 7c45277d
+
+!javakeywords = TM.fromList  [(kw,  noClashIdent kw) | kw <- [
     "abstract",     "continue",     "for",          "new",          "switch",
     "assert",       "default",      "if",           "package",      "synchronized",
     "boolean",      "do",           "goto",         "private",      "this",
@@ -48,20 +45,7 @@
 
 
 --- replacement for certain graphic characters ∀
-<<<<<<< HEAD
-!graphReplacements = TM.fromList . map (fmap unpacked) $ [
-    ('°', "_deg"),  ('^', "_caret"),    ('!', "_excl"), ('²', "_two"),  ('³', "_three"),
-    ('§', "_par"),  ('%', "_pct"),      ('&', "_amp"),  ('/', "_div"),  ('=', "_eq"),
-    ('?', "_qm"),   ('\\', "_back"),     ('*', "_star"), ('+', "_plus"), ('~', "_tilde"),
-    ('\'', "_tick"),('#', "_num"),      ('-', "_minus"),('.', "_dot"),  (':', "_colon"),   -- '#
-    (',', "c"),(';', "_semi"),     ('@', "_at"),   ('|', "_bar"),  ('<', "_lt"),
-    ('>', "_gt"),   ('•', "_bullet"),   ('«', "_lang"), ('»', "_rang"), ('¦', "_bar2"),
-    ('¿', "_iqm"),  ('€', "_euro"),     ('£', "_pound"),('¥', "_yen"),  ('¢', "_cent"),
-    ('¬', "_not"),  ('±', "_plusminus"),('¡', "_iexcl"),('¤', "_money"),('©', "_copy"),
-    ('®', "_trade"),('¹', "_one"),      ('$', "_dollar"),
-    ('[', "_lbrack"), (']', "_rbrack"), ('(', "l_"), (')', "_r")]
-=======
-graphReplacements = TM.fromList . map (fmap (unpacked . noClashIdent)) $ [
+!graphReplacements = TM.fromList . map (fmap (unpacked . noClashIdent)) $ [
     ('°', "deg"),    ('^', "caret"),    ('!', "excl"),  ('²', "two"),   ('³', "three"),
     ('§', "par"),    ('%', "pct"),      ('&', "amp"),   ('/', "div"),   ('=', "eq"),
     ('?', "qm"),     ('\\', "back"),    ('*', "star"),  ('+', "plus"),  ('~', "tilde"),
@@ -73,7 +57,7 @@
     ('®', "trade"),  ('¹', "one"),      ('$', "dollar"),
     ('[', "lbrack"), (']', "rbrack"),   ('(', "l"),     (')', "r")]
 
->>>>>>> 7c45277d
+
 
 
 --- look in 'graphReplacements' for character translation, if not there, use ordinal number

{- «•»«•»«•»«•»«•»«•»«•»«•»«•»«•»«•»«•»«•»«•»«•»«•»«•»«•»«•»«•»«•»«•»«•»«•»

    Copyright © 2011, Ingo Wechsung
    All rights reserved.

    Redistribution and use in source and binary forms, with or
    without modification, are permitted provided that the following
    conditions are met:

        Redistributions of source code must retain the above copyright
        notice, this list of conditions and the following disclaimer.

        Redistributions in binary form must reproduce the above
        copyright notice, this list of conditions and the following
        disclaimer in the documentation and/or other materials provided
        with the distribution. Neither the name of the copyright holder
        nor the names of its contributors may be used to endorse or
        promote products derived from this software without specific
        prior written permission.

    THIS SOFTWARE IS PROVIDED BY THE
    COPYRIGHT HOLDERS AND CONTRIBUTORS "AS IS" AND ANY EXPRESS OR
    IMPLIED WARRANTIES, INCLUDING, BUT NOT LIMITED TO, THE IMPLIED
    WARRANTIES OF MERCHANTABILITY AND FITNESS FOR A PARTICULAR
    PURPOSE ARE DISCLAIMED. IN NO EVENT SHALL THE COPYRIGHT HOLDER
    OR CONTRIBUTORS BE LIABLE FOR ANY DIRECT, INDIRECT, INCIDENTAL,
    SPECIAL, EXEMPLARY, OR CONSEQUENTIAL DAMAGES (INCLUDING, BUT NOT
    LIMITED TO, PROCUREMENT OF SUBSTITUTE GOODS OR SERVICES; LOSS OF
    USE, DATA, OR PROFITS; OR BUSINESS INTERRUPTION) HOWEVER CAUSED
    AND ON ANY THEORY OF LIABILITY, WHETHER IN CONTRACT, STRICT
    LIABILITY, OR TORT (INCLUDING NEGLIGENCE OR OTHERWISE) ARISING
    IN ANY WAY OUT OF THE USE OF THIS SOFTWARE, EVEN IF ADVISED OF
    THE POSSIBILITY OF SUCH DAMAGE.

    «•»«•»«•»«•»«•»«•»«•»«•»«•»«•»«•»«•»«•»«•»«•»«•»«•»«•»«•»«•»«•»«•»«•»«•» -}

{--
 * This package defines most data structures used in the compiler.
 * Anything else is only used locally.
 -}


package frege.compiler.Data
        inline (stio, changeST, putST, getST) 
    where


import frege.List (Tree, each)
import frege.IO   (PrintWriter,  `<<`,  getProperty, URLClassLoader)

import frege.compiler.Classtools    as CT()
import frege.compiler.BaseTypes public


--- compiler options
data Options = !Options {
    source :: String,   -- our source file
    sourcePath :: [String], -- path names where source files can be found
    flags :: Flags,     -- some 'Flag's
    dir::String,        -- value of the -d option or "."
    path::[String],     -- value of the -fp option plus classpath depending on WITHCP
    prefix::String,     -- value of the -prefix option or ""
    encoding :: Maybe String,   -- used for construction of input file
    tRanges :: [(Int, Int)]     -- ranges for trace output
}

data Severity = HINT | WARNING | ERROR
data Message = !Msg { pos :: Position, level :: Severity, text :: String }

{--
    Informs how tokens like 'VARID', 'CONID' and 'QUALIFIER' have been
    resolved.
    
    [Left ()] this is a namespace name
    [Right _] this is a type name, member name, constructor or (local) variable 
-}
type IdInfo = Either () QName

--- items that are created early and seldom changed later so that copying them all the time is costly
data SubSt = !Sub {
    loader      :: URLClassLoader       --- class loader for access to imported classes
    cache       :: IORef (Tree String CT.FregePackage)
                                        {-- cache of packages where we know the class file is
                                            up to date, used/set in Main.fr and Import.fr -}
    optab       :: Tree String TokenID  --- operator table
    toks        :: Array Token          --- array of tokens returned from scanner
    idKind      :: Tree KeyToken IdInfo --- information about how id tokens got resolved
    packageDoc  :: Maybe String         --- documentation for this package
    definitions :: [DefinitionS]        --- package definitions
    errors      :: Int                  --- number of errors found so far
    messages    :: [Message]            --- list of 'Message's (used when 'IDE' is on, contains messages in reverse order
    nextPass    :: Int                  --- next pass (used in fregIDE only)
    cancelled   :: IO Bool              {-- Tell if processing is cancelled. The eclipse IDE will put a value here that
                                            checks a progress monitor. In batchmode this is of course always false.
                                            We need this because certain passes can take a long time,
                                            but usually do a 'foreach'-loop that could be terminated after
                                            a substep. See 'forsome' -}
    thisPack    :: Pack                 --- the current package
    thisPos     :: Position             --- from *package* ... *where* 
    nsPos       :: Tree NSName Position --- where NS was introduced
    stderr      :: PrintWriter          --- error messages go here, UTF-8 encoded
    toExport    :: [SName]              --- inlineable functions from this package
}

--- items that are set and used during code generation
data GenSt = !Gen {
    printer :: PrintWriter             --- generated java code goes here, UTF-8 encoded
    tunique :: Int                     --- unique numbers for taus
    runique :: Int                     --- unique numbers for rhos
    sunique :: Int                     --- unique numbers for sigmas
    xunique :: Int                     --- unique numbers for exprs
    kunique :: Int                     --- unqiue numbers for kinds
    tTree   :: Tree TauA Int           --- tau table
    rTree   :: Tree RhoA Int           --- rho table
    sTree   :: Tree SigmaA Int         --- sigma table
    xTree   :: Tree ExprA Int          --- expr table
    kTree   :: Tree KindA Int          --- kind table
    consts  :: Tree (Literalkind, String) Int   --- constant table
    lambdas :: Tree (Int, [QName]) [Symbol] --- lambda table
}

--- compiler state, appears like it was global, but threaded through 'StIO' monad
data Global = !Global {
    options  :: Options                  --- compiler options
    sub      :: SubSt                    --- seldom changed items
    gen      :: GenSt                    --- things used in code generation
    unique   :: Int                      --- source for uniq integers
    packages :: Tree Pack Symtab         --- map packages to symbol table
    namespaces  :: Tree NSName Pack      --- map namespaces to packages
    javaEnv :: Tree String ([String],[QName]) --- names of supertypes and types that implement a certain java type
    genEnv  :: [Symbol]                  --- symbols of function that is being compiled
    locals :: Tree Int Symbol            --- local ids identified by name
    typEnv :: [QName]                    --- names of functions being type checked
} where
    --- true if and only if we are generating code for a top level item
    toplevel (g::Global)    = null g.genEnv
    -- make it look like all the items live in Global
    optab (g::Global)       = g.sub.optab
    tRanges (g::Global)     = g.options.tRanges
    sourcePath (g::Global)  = g.options.sourcePath
    packageDoc (g::Global)  = g.sub.packageDoc
    definitions (g::Global) = g.sub.definitions
    cache       (g::Global) = g.sub.cache
    stderr  (g::Global)     = g.sub.stderr
    printer (g::Global)     = g.gen.printer
    tunique (g::Global)     = g.gen.tunique
    runique (g::Global)     = g.gen.runique
    sunique (g::Global)     = g.gen.sunique
    xunique (g::Global)     = g.gen.xunique
    kunique (g::Global)     = g.gen.kunique
    tTree (g::Global)       = g.gen.tTree
    rTree (g::Global)       = g.gen.rTree
    sTree (g::Global)       = g.gen.sTree
    xTree (g::Global)       = g.gen.xTree
    kTree (g::Global)       = g.gen.kTree
    thisPack (g::Global)    = g.sub.thisPack
    resolved :: Global -> Token -> Maybe IdInfo 
    resolved g t = g.sub.idKind.lookup (KeyTk t)
    -- namespaces (g::Global)  = g.sub.namespaces
    errors (g::Global)      = g.sub.errors
    -- genEnv (g::Global)      = g.genEnv
    thisTab :: Global -> Symtab
    thisTab g = case g.packages.lookup g.thisPack of
        Just st -> st
<<<<<<< HEAD
        Nothing -> error ("no symtab for package " ++ show (g.thisPack.unpack g))        
=======
        Nothing -> if  g.options.flags `band` (1 `bshl` ord IDE) == 0
            then  error ("no symtab for package " ++ show (g.thisPack.unpack g))
            else  Nil        -- be tolerant in the IDE
>>>>>>> 9ad958e4

--- the symbol table
type Symtab = Tree String Symbol
{-
type XSS     = KeyString

abstract data KeyString = XS String where
    unXS (XS s) = tail s
    global c s  = XS (c ++ s)
    local s     = XS ("l" ++ s)

derive Ord KeyString
-}

{--
 * A package name can not be read without resort to the global state,
 * because it includes the prefix given on the command line.
 * However, one can compare them, i.e. @p == P "frege.Prelude"@
 -}
abstract data Pack = P String where
    new s = P s
    un (P s) = s
    unpack :: Pack -> Global -> String
    unpack (P s) g = g.options.prefix ++ s
    --- Make a namespace name from a package name by taking the trailing word characters
    --- For always-to-import Prelude packages, the namespace name is derived from 'preludePacks'
    nsName p | [n] <- [ NSX s | (p', Just s) <- preludePacks, p' == p ] = n
    nsName (P (m~#(\w+)$#)) = NSX (unJust (m.group 1))
    nsName (P s) = Prelude.error ("nsName: illegal package name " ++ s.show)
    --- convert to JName
    className p g
        | m~#^((\S+)\.)?(\w+)$# <- unpack p g
        = JName (maybe "" id (m.group 2)) (maybe "Hä?" id (m.group 3))
        | otherwise = error ("bad package name " ++ un p)
    nice p g
        -- p == pPrelude   = "Prelude"
        | p == Global.thisPack g = ""
        | otherwise = case filter ((p==) <~ snd) ((Global.namespaces g).each) of
                ((NSX s, _):_) -> s
                _              -> (nsName p).unNS
    (P a) ==  (P b) = a.==  b
    (P a) <=> (P b) = a.<=> b
    hashCode (P a) = String.hashCode a

instance Eq   Pack
instance Ord  Pack
derive   Show Pack

{--
    When a package name consists of more than just a 'CONID' 
    and the first character is an uppercase letter, then this 
    letter is replaced by its lowercase equivalent and the
    string @"frege."@ prepended to form the real package name.
    
    > magicPack "Data.List" = "frege.data.List"
    > magicPack "List"      = "List"  
    -}
magicPack (nm@´\.´)
    | fst.isUpperCase = "frege." ++ fst.toLowerCase.display ++ tail nm
    where 
        fst = String.charAt nm 0
magicPack nm = nm

--- a prominent package
pPrelude = (Pack.new • fromMaybe "frege.Prelude" • IO.getProperty) "frege.prelude"
pPreludeBase    = Pack.new "frege.prelude.PreludeBase"
pPreludeNative  = Pack.new "frege.prelude.PreludeNative"
pPreludeText    = Pack.new "frege.prelude.PreludeText"
pPreludeList    = Pack.new "frege.prelude.PreludeList"
pPreludeMonad   = Pack.new "frege.prelude.PreludeMonad"

{-- List of Prelude packages and the namespace that needs to be assigned on import time

    These are automatically recognized as Prelude-Packages.

    For each of them, a java import will be generated and
    names from them appear in Class.name form in java code.

    If the package's namespace must be present at compile time,
    the second component of the tuple must be given as 'Just' @name@
-}
preludePacks = (pPreludeBase,  Just "PreludeBase") : map fppack [
                    ("Native", Just "PreludeNative"),     -- because of various literals
                    ("List",   Just "PreludeList"),       -- because of list comprehension
                    ("Text",   Just "PreludeText"),       -- because of derive Show
                    ("Monad",  Just "PreludeMonad"),      -- because of derive Show
               ]
       where
            fppack (s,mb) = (Pack.new ("frege.prelude.Prelude" ++ s), mb)

--- The list of imports that must always be performed, constructed from 'preludePacks'
importAlways = [ ImpDcl {pos=Position.null, pack=Pack.un p, as=Just n, imports = linkNone} |
                    (p, Just n) <- preludePacks ]

{--
    This predicate tells if a certain package is a Prelude package
    (and so does not need a Prelude import)

    Treatment as Prelude package can be forced
    by prepending the *package* keyword with *protected*
-}
inPrelude :: Pack -> Global -> Bool
inPrelude p g = (p `elem` map fst preludePacks)
              || g.options.flags `band`  (1 `bshl`  ord INPRELUDE) != 0

--- namespace name
data NSName = NSX { unNS :: String }
derive Eq   NSName
derive Ord  NSName
derive Show NSName

-- copied over from Utilities, sorry
{--
 * determine 'QName' of type given in an instance definition
 -}
private instTSym (ForAll _ (RhoTau _ tau)) g = instTauSym tau g
private instTSym _ g = Nothing
--- return type symbol for constructor of tau, if any
private instTauSym tau g = case tau of
        TCon {name} -> QName.findit name g
        TApp a _    -> instTauSym a g
        _           -> Nothing
--- qualified name
data QName =
        !TName   { pack :: Pack,  base :: String }
        | !VName { pack :: Pack,  base :: String }
        | !MName { tynm :: QName, base :: String }
        | !Local { uid  :: Int,   base :: String }
    where
        getpack (TName p _) = p
        getpack (VName p _) = p
        getpack (MName (TName p _) _) = p
        getpack (MName _ _) = Prelude.error "illegal MName"
        getpack (Local{}) = Pack.new ""

        key (TName _ s)  = "T+" ++ s
        key vmName       = vmName.base

        find :: QName -> Global -> Maybe Symbol
        find (this@Local{uid})  g =  g.locals.lookup uid {- loop g.env where
            loop []     = Nothing
            loop (e:es) = case Tree.lookupS e k of
                Nothing -> loop es
                just    -> just-}
        find (this@TName p s) g = case g.packages.lookup p of
            Just env -> env.lookupS (key this)
            Nothing  -> Nothing
        find (this@VName p s) g = case g.packages.lookup p of
            Just env -> env.lookupS s
            Nothing  -> Nothing
        find (this@MName t s) g = case findit t g of
            Just sy | sy.{env?} = sy.env.lookupS s
            Just (SymA {typ}) = case instTSym typ g of
                Just (sym::Symbol) -> find (MName sym.name s) g
                Nothing  -> Nothing
            _ -> Nothing
        --- like 'QName.find', but follow aliases
        findit :: QName -> Global -> Maybe Symbol
        findit t g = case find t g of
            Just sy -> sy.follow g
            Nothing -> Nothing
        istuple s   = QName.base s ~ #^\(,+\)$#
        --- tell if a 'Qname' is from the module we're just compiling
        public our :: QName -> Global -> Bool
        our     (TName p  _) g = p.== (Global.thisPack g)
        our     (VName p  _) g = p.== (Global.thisPack g)
        our     (MName t  _) g = our t g
        our     (Local {})    g = true
        qual    (TName p  _)   = TName p
        qual    (VName p  _)   = VName p
        qual    (MName t  _)   = MName t
        qual    (Local {uid})  = Local uid
        nice    (TName p s)  g
            | inPrelude p g  = s
            | p.== (Global.thisPack g) = s
            | otherwise = p.nice g ++ "." ++ s
        nice    (VName p s)  g
            | inPrelude p g  = s
            | p.== (Global.thisPack g) = s
            | otherwise = p.nice g ++ "." ++ s
        nice    (MName t s)    g = t.nice g ++ "." ++ s
        nice    (Local {uid, base}) g = base ++ "{" ++ show uid ++ "}"
        --- 'nicer' gives a short form of a 'TName' if it can be found locally
        nicer (Local {uid, base}) g = base
        nicer (qn@TName p s) g
            | findit qn g == findit (TName g.thisPack s) g = s
        nicer  qn g = nice qn g
        --- tell if this is the name of a let or lambda bound item
        isLocal (Local{}) = true
        isLocal _         = false

derive Eq   QName
derive Ord  QName
derive Show QName

data JName = !JName {qual :: String, base :: String} where
        show (JName "" x) = x
        show (JName p  x) = p ++ "." ++ x

instance Show JName
derive   Eq   JName

{--
    symbol state (for 'Symbol.SymV' symbols)
    -}
data SymState = Unchecked | Typechecking | Recursive | Typechecked | StrictChecked
derive Eq SymState
derive Ord SymState
derive Show SymState
derive Enum SymState

{--
    The information stored in the 'Symtab' nodes.
    -}
data Symbol =
        !SymT    {sid::Int, pos::Position, vis::Visibility, doc::Maybe String, name::QName,
                 kind::Kind, typ::Sigma, env::Symtab, nativ::Maybe String,
                 product::Bool, enum::Bool, pur::Bool, newt::Bool}  --- data type
        | !SymL  {sid::Int, pos::Position, vis::Visibility, name::QName,
                 alias::QName}                                      --- alias name
        | !SymD  {sid::Int, pos::Position, vis::Visibility, doc::Maybe String, name::QName,
                 cid::Int   --- constructor number
                 typ::Sigma, flds::[ConField QName],
                 strsig :: Strictness }                             --- data constructor
        | !SymC  {sid::Int, pos::Position, vis::Visibility, doc::Maybe String, name::QName,
                 tau::Tau, supers::[QName], insts::[(QName, QName)],
                 env::Symtab}                         --- class
        | !SymI  {sid::Int, pos::Position, vis::Visibility, doc::Maybe String, name ::QName,
                 clas::QName, typ::Sigma, env::Symtab}              --- instance
        | !SymV  {sid::Int, pos::Position, vis::Visibility, doc::Maybe String, name ::QName,
                 typ::Sigma, expr::Maybe Expr, nativ::Maybe String,
                 pur::Bool, anno::Bool, exported::Bool, state::SymState,
                 strsig :: Strictness, depth :: Int, rkind :: Int } --- variable or function
        | !SymA  {sid::Int, pos::Position, vis::Visibility, doc::Maybe String, name ::QName,
                 kind::Kind, typ::Sigma, vars::[Tau]}                           --- type alias
    where
        follow (ali@SymL {alias}) g = alias.find g
        follow sym g = Just sym
        category (SymT {name}) g = "data type"
        category (SymD {name}) g = "constructor"
        category (SymC {name}) g = "class"
        category (SymI {name}) g = "instance"
        category (SymV {name,nativ, expr}) g = if isJust nativ then "native " ++ fun else fun
            where fun | MName t b <- name, Just sym <- t.find g
                                          = sym.category g ++ " member " ++ funval
                      | MName _ _ <- name = "member " ++ funval
                      | otherwise         = funval
                  funval | isJust nativ = "function"
                         | Just (Lam {}) <- expr = "function"
                         | otherwise = "value"
        category (SymA {name}) g = "type alias"
        category (SymL {alias}) g = case alias.find g of
            Just sym -> "alias for " ++ sym.category g
            Nothing  -> "alias"
        nice (sym@SymL {alias}) g = category sym g ++ " `" ++ alias.nice g ++ "`"
        nice sym g = category sym g ++ " `" ++ sym.name.nice g ++ "`"
        nicer (sym@SymL {alias}) g = category sym g ++ " `" ++ alias.nicer g ++ "`"
        nicer sym g = category sym g ++ " `" ++ sym.name.nicer g ++ "`"
        --- Symbols are ordered *only* by the @sid@ field, which is a unique number
        sym1 <=> sym2 = (Symbol.sid sym1).<=> (Symbol.sid sym2)
        sym1 == sym2  = (Symbol.sid sym1).==  (Symbol.sid sym2)
        hashCode sym  = (Symbol.sid sym)
        our sy g = (Symbol.name sy).our g

instance Ord Symbol

data ConField s = !Field { pos :: Position,   name, doc :: Maybe String, 
                           vis :: Visibility, strict :: Bool,   typ :: SigmaT s }

--- Strictness information for function arguments
--- This is stored in 'SymD' and 'SymV' symbols.
data Strictness = U                 --- lazy argument
                | S [Strictness]    {-- strict argument, for product types
                                        there may be additional information for the
                                        subcomponts
                                     -}
                where
                    isStrict U = false
                    isStrict _ = true
instance Eq Strictness where
    U == U = true
    S x == S y = (length x).== (length y) && and (zipWith (Strictness.==) x y)
    _ == _ = false
    hashCode U = 1
    hashCode (S x) = x.hashCode

allLazy   = repeat U
allStrict = repeat (S [])

instance Show Strictness where
    show U = "u"
    show (S []) = "s"
    show (S xs) = "s(" ++ joined "" (map show xs) ++ ")"

{--
 * [usage] @decodeS string@
 * [returns] the decoded strictness value
 * [requires] the string must have been constructed with 'Strictness.show'
 * [ensures]  @forAll Strictness.arbitrary { s | s == decodeS (show s) }@
 -}
decodeS :: String -> Strictness
decodeS s = fst (decode s) where
    decode     (s @ #^u#)  = (U, strtail s 1)
    decode     (s @ #^s#)  = (S list, rest) where (!list,!rest) = decodeList (strtail s 1)
    decode     s           = Prelude.error ("decodeS: bad string " ++ s.show)
    decodeList (s @ #^\(#) = listElems (strtail s 1)
    decodeList  s          = ([], s)
    listElems  (s @ #^\)#) = ([], strtail s 1)
    listElems   s          = (e:elems,rest) where
                                                (e,rs)       = decode s
                                                (elems,rest) = listElems rs


{--
 * type to model type variables in type checking
 -}
data MetaTvT s =
          !Flexi {uid::Int, ref :: (IORef (Maybe (TauT s))), hint::String, kind::Kind}
        | !Rigid {uid::Int, hint::String, kind::Kind}
        where
            --- tell if the 'MetaTv' is bound
            bound (Flexi{ref}) = doio (ref.get)
            bound (Rigid{})   = stio Nothing
            --- tell if the 'MetaTv' is flexible
            isFlexi (Flexi{}) = true
            isFlexi _         = false

instance Eq MetaTvT s where
    tv1 == tv2  = tv1.uid.== tv2.uid
    hashCode x = x.uid


instance Ord MetaTvT s where
    Flexi{} <=> Rigid{}   = Lt
    Rigid{} <=> Flexi{}   = Gt
    tv1     <=> tv2       = tv1.uid.<=> tv2.uid


type MetaTv = MetaTvT QName

{--
 * The type for modelling tau-types.
 -}
data TauT s =
      !TApp (TauT s) (TauT s)
    -- !TFun (TauT s) (TauT s)
    -- TAli pos::Position name::s (SigmaT s)
    | !TCon {pos::Position, name::s}
    | !TVar {pos::Position,  kind::Kind, var::String}
    | !Meta (MetaTvT s)
    where
        varkind (TVar{var,kind}) = (var,kind)
        varkind _ = error "varkind only applicable to TVar"
        tfun a b = TApp (TApp (TCon Position.null (TName pPreludeBase "->")) a) b
        getFun (TApp (TApp TCon{name = TName p "->"} a) b) | p == pPreludeBase = Just (a,b)
        getFun _ = Nothing
        isFun    = maybe false (const true) • getFun 
        {--
         * Convert a flat type application to a 'TApp'
         * obeying the law
         > flat (mkapp con ts) == con:ts
         -}
        mkapp a xs = fold TApp a xs
        {-- a nonempty list where the head element is the type constructor and the tail are the args -}
        flat (TApp a b) = flatapp a [b] where
            flatapp (TApp a b) ts = flatapp a (b:ts)
            flatapp t ts          = t:ts
        -- flat (TFun a b) = [TCon 0 (TName pPrelude "->"), a, b]
        flat t = [t]

-- flat form of types, used in "GenMeta"
data TauA = !TauA {kind::Int, tcon::Maybe QName, suba::Int, subb::Int, tvar::String}
data RhoA = !RhoA {rhofun::Bool, cont::[ContextA], sigma::Int, rhotau::Int}
data ContextA = !CtxA {clas::QName, tau::Int}
data SigmaA = !SigmaA {bound::[String], kinds::[Int], rho::Int}
data ExprA = !ExprA {xkind::Int, name::Maybe QName, lkind::Int, varval::Maybe String,
                    alts :: [Int], subx1 :: Int, subx2 :: Int, subx3 :: Int}
data KindA = !KindA {kind, suba, subb :: Int}                    
derive Eq  TauA
derive Ord TauA
derive Eq  ContextA
derive Ord ContextA
derive Eq  RhoA
derive Ord RhoA
derive Eq  SigmaA
derive Ord SigmaA
derive Eq  ExprA
derive Ord ExprA
derive Eq KindA
derive Ord KindA



nApp a b = App a b Nothing

infixl 16 `App` `nApp`  `TApp`
infixr 16 `TFun`

--- tau types as created by parser
type TauS = TauT SName
--- tau types use in TC
type Tau = TauT QName

{--
 * The type for modelling sigma types
 -}
data SigmaT s = !ForAll { bound :: [(String, Kind)], rho :: RhoT s } where
    vars (ForAll b _)  = map fst b
    kinds (ForAll b _) = map snd b

--- sigmas as returned from parsing
type SigmaS = SigmaT SName
--- sigmas after translation
type Sigma =  SigmaT QName

{--
 * The type for modelling class assertions
 -}
data ContextT s = Ctx {pos :: Position, cname :: s, tau :: TauT s, checked :: Bool }
type Context    = ContextT QName
type ContextS   = ContextT SName

{--
 * The type for modelling rho types
 -}
data RhoT s =
      !RhoFun {context::[ContextT s], sigma::SigmaT s, rho::RhoT s}
    | !RhoTau {context::[ContextT s], tau::TauT s}

--- rho as returned from parsing
type RhoS = RhoT SName
--- rho as used in typechecker
type Rho  = RhoT QName

--- cross module visibility of items
data Visibility =
    Private         --- item is not available in other packages, except constructors for inlined code
    | Protected     --- item is available but will be imported only on demand
    | Public        --- item is available and will be imported by default
    | Abstract      --- makes type public but all constructors private

instance Show Visibility where
    show Private   = "private"
    show Public    = "public"
    show Protected = "protected"
    show Abstract  = "abstract"

derive Eq   Visibility
derive Ord  Visibility

--- an item together with a 'Position'
type Pos s = (s, Position)
--- a string with a position
type PString = Pos String
--- an unresolved, maybe qualified identifier
data SName = ! Simple { id :: Token } --- syntactically forced to be VARID, CONID or LOP1..NOP16
           | ! With1  { ty :: Token, id :: Token }
           | ! With2  { ns, ty :: Token, id :: Token }

instance Show SName where
    show (Simple t)           = t.value
    show (With1 {ty, id})     = ty.value ++ "." ++ id.value
    show (With2 {ns, ty, id}) = ns.value ++ "." ++ ty.value ++ "." ++ id.value

derive Eq SName
instance Ord SName where
    Simple t1    <=> Simple t2    = t1.value.<=> t2.value
    (s1@With1{}) <=> (s2@With1{}) = (s1.ty.value, s1.id.value).<=> (s2.ty.value, s2.id.value)
    (s1@With2{}) <=> (s2@With2{}) = (s1.ns.value, s1.ty.value, s1.id.value).<=>
                                        (s2.ns.value, s2.ty.value, s2.id.value)
    s1 <=> s2 = (constructor s1).<=> (constructor s2)

prelToken = Token CONID "Prelude" 1 1 0
baseToken = Token CONID "PreludeBase" 1 1 0
listToken = Token CONID "PreludeList" 1 1 0
monadToken = Token CONID "PreludeMonad" 1 1 0
listSourceToList = With2 listToken listToken.{value="ListSource"} listToken.{tokid=VARID, value="toList"}
emptyEmpty = With2 listToken listToken.{value="Empty"} listToken.{tokid=VARID, value="empty"}
underlineToken = Token VARID "_" 1 1 0
protoSimple = Simple underlineToken
wellKnown :: Token -> String -> SName
wellKnown t s = With1 baseToken t.{tokid=VARID, value=s}
baseFlip t = wellKnown t "flip"
qBy :: Token -> SName -> SName
qBy t (Simple con) {- con.tokid == CONID -} = With1 con t
qBy t (With1 ty id){- id.tokid  == CONID -} = With2 ty id t
qBy t  name = error ("Can't qualify " ++ t.value ++ " by " ++ show name)
withNS :: String -> SName -> SName
withNS s (Simple t) = With1 t.{tokid=CONID, value=s} t
withNS s (With1 c t) = With2 c.{tokid=CONID, value=s} c t
withNS s name = error ("Can't set namespace " ++ s ++ " for " ++ show name)

{--
 * Java keywords (along with substitutions)
 * as specified in the Java Language Specification, Version 3.0, page 21
 * and, in addition, "true", "false", and "null"
 *
 * It is, for instance, possible to name a frege item /int/, though
 * in the generated java code, this will appear as /_int/.
 *
 -}
javakeywords = Tree.insertlist Tree.Nil [(kw, "_"++kw) | kw <- [
    "abstract",     "continue",     "for",          "new",          "switch",
    "assert",       "default",      "if",           "package",      "synchronized",
    "boolean",      "do",           "goto",         "private",      "this",
    "break",        "double",       "implements",   "protected",    "then",
    "byte",         "else",         "import",       "public",       "throws",
    "case",         "enum",         "instanceof",   "return",       "transient",
    "catch",        "extends",      "int",          "short",        "try",
    "char",         "final",        "interface",    "static",       "void",
    "class",        "finally",      "long",         "strictfp",     "volatile",
    "const",        "float",        "native",       "super",        "while",
    -- also the literals, as variables cannot be named like so
    "true",         "false",        "null",
    -- likewise assert and main, in order to avoid confusion
    "assert",       "main",
    -- forgot throw
    "throw"
    ]]

primitiveTypes = ["byte", "short", "boolean", "char", "int", "long", "float", "double" ]

{--
 * definitions
 -}
data DefinitionT =
      ImpDcl    {pos::Position, pack::String, as::Maybe String,
                    imports::ImportList}
    | FixDcl    {pos::Position, opid::TokenID, ops::[String]}
    | DocDcl    {pos::Position, text::String}
    | TypDcl    {pos::Position, vis::Visibility, name::String,
                    vars::[TauS], rho::RhoS, doc::Maybe String}
    | ClaDcl    {pos::Position, vis::Visibility, name::String,
                    clvar::TauS, supers::[SName],
                    defs::[DefinitionT], doc::Maybe String}
    | InsDcl    {pos::Position, vis::Visibility,
                    clas::SName, typ::SigmaS,
                    defs::[DefinitionT], doc::Maybe String}
    | DrvDcl    {pos::Position, vis::Visibility,
                    clas::SName, typ::SigmaS,
                    doc::Maybe String}
    | AnnDcl    {pos::Position, vis::Visibility, name::String, typ::SigmaS, doc::Maybe String}
    | NatDcl    {pos::Position, vis::Visibility, name::String, typ::SigmaS,
                    meth::String, isPure::Bool, doc::Maybe String}
    | FunDcl    {poss::[Position]            --- because of multiple clauses
                    vis::Visibility, name::String,
                    pats::[PatternS], expr::ExprS,
                    doc::Maybe String}
    | DatDcl    {pos::Position, vis::Visibility, name::String,
                    vars::[TauS], ctrs::[DCon], defs::[DefinitionT],
                    doc::Maybe String}
    | JavDcl    {pos::Position, vis::Visibility, name::String, isPure::Bool,
                    jclas::String, vars::[TauS], defs::[DefinitionT],
                    doc::Maybe String}

type DefinitionS = DefinitionT
type Definition  = DefinitionT

{--
    structure of an import list
--}
data ImportList = Imports {
        publik, except :: Bool,     -- kind of import list
        items :: [ImportItem]
    }
{--
    a single import item
--}
data ImportItem = Item {
        publik :: Bool,             -- re-export this one
        name :: SName,              -- to be resolved in the imported package
        members :: Maybe [ImportItem],    -- members
        alias :: String             -- guaranteed to be unqualified through syntax
    } where
        export :: ImportItem -> ImportItem
        export it = it.{publik = true, members <- fmap (map export)}

--- Prototype for an 'Item'
protoItem = Item { publik = false, name = protoSimple, members = Nothing, alias = "" }
-- 'ImportList' used when none is specified
linkAll  = Imports { publik = false, except = true,  items = [] }
-- 'ImportList' for ()
linkNone = Imports { publik = false, except = false, items = [] }

{--
 * alternatives (constructors) in a data declaration
 -}
data DCon = DCon {pos::Position, vis::Visibility, name::String, strict::Bool,
                        flds::[ConField SName], doc::Maybe String}
type DConS = DCon

{--
 * Literals
 -}
data Literalkind =
      LBool
    | LChar
    | LString
    | LInt
    | LBig
    | LLong
    | LFloat
    | LDouble
    | LRegex

derive Enum Literalkind
derive Show Literalkind

{--
    expressions
 -}
data ExprT q =
      Vbl      { pos::Position, name::q, typ::Maybe (SigmaT q) }
    | Con      { pos::Position, name::q, typ::Maybe (SigmaT q) }
    | ConFS    { pos::Position, name::q, fields::[(String, ExprT q)],  typ::Maybe (SigmaT q) }
    | !App     { fun::ExprT q, arg::ExprT q,  typ::Maybe (SigmaT q)}
    | !Lit     { pos::Position, kind::Literalkind, value::String,  typ::Maybe (SigmaT q)}
    | !Let     { env::[QName], defs::[Definition], ex::ExprT q, typ::Maybe (SigmaT q)}
    | !Lam     { pat:: PatternT q,   ex::ExprT q, typ::Maybe (SigmaT q)}
    | !Ifte    { cnd::ExprT q, thn::ExprT q, els::ExprT q, typ::Maybe (SigmaT q)}
    | !Mem     { ex::ExprT q, member::Token, typ::Maybe (SigmaT q)}
    | !Case    { ckind::CKind, ex::ExprT q, alts::[CAltT q], typ::Maybe (SigmaT q)}
    | !Ann     { ex::ExprT q,  typ::Maybe (SigmaT q)}


type Expr  = ExprT QName
type ExprS = ExprT SName
{--
    case alternative 
 -}
data CAltT q = !CAlt {pat::PatternT q, ex::ExprT q}
type CAltS = CAltT SName
type CAlt  = CAltT QName

{--
 * case kind
 -}
data CKind =
      CNormal       --- normal case
    | CWhen         --- case that falls through
    | CNoWarn       --- compiler generated, do not emit warnings

derive Eq CKind
derive Enum CKind

{--
 * patterns
 -}
data PatternT q =
      !PVar    { pos::Position, uid::Int, var::String }                     -- x
    | PCon     { pos::Position, qname::q, pats :: [PatternT q] }            -- Con
    | PConFS   { pos::Position, qname::q, fields::[(String, PatternT q)] }  -- Con { field, ... }
    | !PAt     { pos::Position, uid::Int, var::String, pat::PatternT q}     -- a@pat
    | !PStrict { pat :: PatternT q}                                         -- strict pattern !pat
    | !PLit    { pos::Position, kind::Literalkind, value::String}           -- 42 #foo#
    | !PAnn    { pat::PatternT q, typ::SigmaT q}                            -- pat::forall a.Eq a => a -> a
    | !PMat    { pos::Position, uid::Int, var::String, value::String}       -- m~#foo#

type PatternS = PatternT SName
type Pattern  = PatternT QName

{--
 * formatting for 'Char'
 -}
{--
 * encode certain special characters so that the result is a
 * valid java identifier
 -}
pure native formatchar java.lang.String.format :: String -> Int -> String

repljavakws s = case Tree.lookupS javakeywords s of
    Just k  -> k
    Nothing -> s
;

--- replacement for know operators
knownops = Tree.insertlist Tree.Nil [
       ("()", "Unit"),
       ("[]", "Nil"),
       (":",  "Cons"),
       ("$",  "_dollar"),
    ]

--- replacement for certain graphic characters ∀
graphReplacements = Tree.insertlist Tree.Nil [
    ('°', "_deg"),  ('^', "_caret"),    ('!', "_excl"), ('²', "_two"),  ('³', "_three"),
    ('§', "_par"),  ('%', "_pct"),      ('&', "_amp"),  ('/', "_div"),  ('=', "_eq"),
    ('?', "_qm"),   ('\\', "_back"),     ('*', "_star"), ('+', "_plus"), ('~', "_tilde"),
    ('\'', "_tick"),('#', "_num"),      ('-', "_minus"),('.', "_dot"),  (':', "_colon"),   -- '#
    (',', "c"),(';', "_semi"),     ('@', "_at"),   ('|', "_bar"),  ('<', "_lt"),
    ('>', "_gt"),   ('•', "_bullet"),   ('«', "_lang"), ('»', "_rang"), ('¦', "_bar2"),
    ('¿', "_iqm"),  ('€', "_euro"),     ('£', "_pound"),('¥', "_yen"),  ('¢', "_cent"),
    ('¬', "_not"),  ('±', "_plusminus"),('¡', "_iexcl"),('¤', "_money"),('©', "_copy"),
    ('®', "_trade"),('¹', "_one"),      ('$', "_dollar"),
    ('[', "_lbrack"), (']', "_rbrack"), ('(', "l_"), (')', "_r")]

--- look in 'graphReplacements' for character translation, if not there, use ordinal number
replaceGraphic c = case graphReplacements.lookup c of
    Just s ->  s
    Nothing -> formatchar "_%d" (ord c)


{--
 * encode certain special characters so that the result is a
 * valid java identifier
 * 
 -}
mangled :: String -> String
mangled (s@#^\(,+\)$#) = "Tuple" ++ show (length s - 2 + 1)
mangled "()" = "Unit"
mangled "[]" = "List"
mangled "->" = "Function"
mangled s | Just o <- Tree.lookupS knownops s = o                    -- other know operator
mangled s = loop s  (s =~ nokchars) where                           -- s contains a strange char
        loop :: String -> Maybe Matcher -> String
        loop s'  Nothing  = repljavakws s'                          -- string is clean
        loop _  (Just m) =                                          -- string contains special characters
            let
                x  = unJust (m.group 0)                             -- the matched string
                c  = x.charAt 0                                     -- the offending character
                xc = replaceGraphic c                               -- ... translated
                r  = m.replaceFirst xc.quoteReplacement             -- replace it
            in loop r (r =~ nokchars)
--- pattern that matches any string that contains special characters
nokchars = #[^\p{L}\d_$]#

{- --------------------- monad stuff --------------- 
{-- a monad that manages state and can perform IO -}
data StIO s a = StIO { run :: (s -> IO (a, s)) } where
    get      = StIO (\!s -> IO.return (s,s))
    put !s   = StIO (\_ -> IO.return ((),s))
    change f = StIO (\!s -> IO.return ((), f s))
    lift !c  = StIO (\!s -> (IO.>>=) c (\!x -> IO.return (x,s)))
    performUnsafe !(StIO r) !s = IO.performUnsafe (r s)
    -- return2 _ a = StIO.return a

instance Monad (StIO s) where
    return !a = StIO (\!s -> IO.return (a,s))
    !ma >> !mb = ma >>= const mb
    -- (>>=) :: StIO s a -> (a -> StIO s b) -> StIO s b
    !(StIO !x) >>= !f = StIO ( \!s -> do
                (!v, !s') <- x s
                StIO.run (f v) s'
            )
    -}

{-- Convenience function for injecting an @a@ into ('StG').
    This is just 'StG.return' typed as @a -> State Global a@ -}
stio :: a -> StG a
stio !a = StG.return a

{-- Convenience function for doing IO in a ('StG') action.
    
    The correct way would be of course to use a 'State' monad transformer
    with an inner 'IO' monad, and indeed this was how it was implemented first.
    
    This version is there for better performance.
    -}

doio :: IO a -> StG a
doio act = return (IO.performUnsafe act) 

{--
    Convenience function for getting the state.
    This replaces the ugly:
    > (s::Global) <- State.get
-}
getST :: StG Global
getST = State.get

{--
    Convenience function for putting the state back.
    This is just 'State.put' retyped.
    -}
putST :: Global -> StG ()
putST s = State.put s

{--
    Convenience function for changing the state.
    This is just 'State.change' retyped.
    -}
changeST :: (Global -> Global) -> StG ()
changeST f = State.change f

--- absurd true message aborts the compiler with "message"
absurd :: Bool -> String -> StG ()
absurd c msg = if c then error msg else stio ()

{-
--- do an action with an extended environment
with :: Symtab -> StG a -> StG a
with e action = do
    -- g <- getST
    changeST Global.{env <- (e:)}   -- extend env with e
    -- envDump
    r <- action                     -- perform action
    --e <- getTop
    changeST Global.{env <- tail}   -- drop e' again
    -- envDump
    stio r

--- like 'with', but work with void action and return changed environment in the 'StIO' monad
nested :: Symtab -> StG () -> StG Symtab
nested e action = do
        changeST Global.{env <- (e:)}   -- extend env with e
        void <- action                  -- perform action
        e  <- getTop                    -- get top env
        changeST Global.{env <- tail}   -- drop it again
        stio e                          -- and return possible changed e

--- do an action while saving the top env
without :: StG a -> StG a
without action = do
    top <- getTop
    changeST Global.{env <- tail}
    -- envDump
    r <- action
    changeST Global.{env <- (top:)}
    -- envDump
    stio r

--- dump the environment if TRACE3 is on
envDump = do
    g <- getST
    let
        cond = (1 `bshl` ord TRACEX) `band` g.options.flags
        levels = reverse (1..g.env.length)
        frame (n, st) = do
            let nmid = [ (nm, Symbol.pos sym, Symbol.sid sym) | (nm, sym) <- each st ]
            g.stderr.println (show n ++ " " ++ show nmid)
            IO.return ()
    when (cond != 0) do
        doio (sequence_ (map frame (zip levels g.env)))
        doio (g.stderr.println "end-of-env-stack")
        stio ()


--- @within expr action@
--- do an action with the expression that is surrounded by 0 or more lambdas
--- > within (\x\y -> z) f  ==> with x (with y (f z))
-- within :: Expr -> (Expr -> StG a) -> StG a
-- within (Lam {env,ex}) f = with env (within ex f)
-- within x f = f x

---
--- get the top level
getTop = do
    g <- getST
    absurd (null g.env) "FATAL: no top level environment, i.e. getTop outside with"
    stio (head g.env)

--- apply a change to the top level env
changeTop f = do
    g <- getST
    absurd (null g.env) "FATAL: no top level environment, i.e. changeTop outside with"
    let top  = head g.env
        rest = tail g.env
    changeST Global.{env = f top:rest}
-}

{-- do a 'StG' action for each element of a list -}
foreach :: [a] -> (a -> StG b) -> StG ()
foreach list f = foldr (>>) (stio ()) (map f list)

{-- do a 'StG' action for each element of a list while not cancelled -}
forsome [] f = stio ()
forsome (a:as) f = do
    g <- getST
    b <- doio g.sub.cancelled
    if b then stio () else do
        f a
        forsome as f

{-- map a 'StG' action over each element of a list and return the resulting list in 'StG' -}
mapSt :: (a -> StG b) -> [a] -> StG [b]
mapSt f [] = stio []
mapSt f (a:as) = do
    a <- f a
    as <- mapSt f as
    stio (a:as)
{-- fold with 'StG' action -}
foldSt :: (a -> b -> StG a) -> a -> [b] -> StG a
foldSt f a [] = stio a
foldSt f a (b:bs) = do
        a <- f a b
        foldSt f a bs

-- ------------  position functions ------------------
--- Position of the *package* keyword. If there is none falls back to 'Position.null'
packageStart :: Global -> Position
packageStart g = case filter ((PACKAGE ==) • Token.tokid) g.sub.toks.toList of
    t:_ -> Pos t t
    _   -> Position.null
--- Position of the last character in the file. If there is none falls back to 'Position.null'
packageEnd :: Global -> Position
packageEnd g = case dropWhile ((Int.maxBound.==) • Token.offset) (reverse g.sub.toks.toList) of
    (tok:_) -> tok.{value=" ", offset = tok.offset + tok.length - 1, col = tok.col + tok.length - 1}.position
    _       -> Position.null

--- get the tokens that make up this item
tokens :: Position -> Global -> [Token]
tokens pos
    | pos == Position.null = const [pos.first]
    | otherwise = filter wanted
                 • takeWhile ((< e) • Token.offset)
                 • dropWhile ((< s) • Token.offset)
                 • Array.toList
                 • SubSt.toks
                 • Global.sub
         where
            -- wanted :: Token -> Bool
            wanted t
                | id.== COMMENT = false
                | id.== DOCUMENTATION = false
                | otherwise = true
                where id = Token.tokid t
            e = pos.end
            s = pos.start





--- avoid writing 'State' 'Global' all the time
type StG = State Global

--- things that need the environment to print nicely
class Nice a where
    nice :: a -> Global -> String
    nicer :: a -> Global -> String
    nicer a g = nice a g        -- default

instance Nice String where
    nice s _ = s

instance Nice QName
instance Nice SName where
    nice s _ = s.show
instance Nice Symbol<|MERGE_RESOLUTION|>--- conflicted
+++ resolved
@@ -162,13 +162,9 @@
     thisTab :: Global -> Symtab
     thisTab g = case g.packages.lookup g.thisPack of
         Just st -> st
-<<<<<<< HEAD
-        Nothing -> error ("no symtab for package " ++ show (g.thisPack.unpack g))        
-=======
         Nothing -> if  g.options.flags `band` (1 `bshl` ord IDE) == 0
             then  error ("no symtab for package " ++ show (g.thisPack.unpack g))
             else  Nil        -- be tolerant in the IDE
->>>>>>> 9ad958e4
 
 --- the symbol table
 type Symtab = Tree String Symbol
